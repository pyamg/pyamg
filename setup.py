#!/usr/bin/env python
"""PyAMG: Algebraic Multigrid Solvers in Python.

PyAMG is a library of Algebraic Multigrid (AMG)
solvers with a convenient Python interface.

PyAMG features implementations of:

- Ruge-Stuben (RS) or Classical AMG
- AMG based on Smoothed Aggregation (SA)
- Adaptive Smoothed Aggregation (αSA)
- Compatible Relaxation (CR)
- Krylov methods such as CG, GMRES, FGMRES, BiCGStab, MINRES, etc

PyAMG is primarily written in Python with
supporting C++ code for performance critical operations.
"""

<<<<<<< HEAD
import os
import sys
import subprocess

import setuptools
from setuptools import setup, find_packages, Extension
from setuptools.command.build_ext import build_ext
from setuptools.command.test import test as TestCommand

version = '4.0.0'
isreleased = True

install_requires = (
    'numpy>=1.7.0',
    'scipy>=0.12.0',
    'pytest>=2',
    'pybind11>=2.2'
)


# set the version information
# https://github.com/numpy/numpy/commits/master/setup.py
# Return the git revision as a string


def git_version():
    def _minimal_ext_cmd(cmd):
        # construct minimal environment
        env = {}
        for k in ['SYSTEMROOT', 'PATH']:
            v = os.environ.get(k)
            if v is not None:
                env[k] = v
        # LANGUAGE is used on win32
        env['LANGUAGE'] = 'C'
        env['LANG'] = 'C'
        env['LC_ALL'] = 'C'
        out = subprocess.Popen(cmd, stdout=subprocess.PIPE,
                               env=env).communicate()[0]
        return out

    try:
        out = _minimal_ext_cmd(['git', 'rev-parse', 'HEAD'])
        GIT_REVISION = out.strip().decode('ascii')
        out = _minimal_ext_cmd(['git', 'rev-parse', '--abbrev-ref', 'HEAD'])
        GIT_BRANCH = out.strip().decode('ascii')
    except OSError:
        GIT_REVISION = 'Unknown'
        GIT_BRANCH = ''

    return GIT_REVISION


def set_version_info(VERSION, ISRELEASED):
    if os.path.exists('.git'):
        GIT_REVISION = git_version()
    elif os.path.exists('pyamg/version.py'):
        try:
            import imp
            version = imp.load_source("pyamg.version", "pyamg/version.py")
            GIT_REVISION = version.git_revision
        except ImportError:
            raise ImportError('Unable to read version information.')
    else:
        GIT_REVISION = 'Unknown'
        GIT_BRANCH = ''

    FULLVERSION = VERSION
    if not ISRELEASED:
        FULLVERSION += '.dev0' + '+' + GIT_REVISION[:7]

    print(GIT_REVISION)
    print(FULLVERSION)
    return FULLVERSION, GIT_REVISION


def write_version_py(VERSION,
                     FULLVERSION,
                     GIT_REVISION,
                     ISRELEASED,
                     filename='pyamg/version.py'):
    cnt = """
# THIS FILE IS GENERATED FROM SETUP.PY
short_version = '%(version)s'
version = '%(version)s'
full_version = '%(full_version)s'
git_revision = '%(git_revision)s'
release = %(isrelease)s
if not release:
    version = full_version
"""

    a = open(filename, 'w')
    try:
        a.write(cnt % {'version': VERSION,
                       'full_version': FULLVERSION,
                       'git_revision': GIT_REVISION,
                       'isrelease': str(ISRELEASED)})
    finally:
        a.close()


fullversion, git_revision = set_version_info(version, isreleased)
write_version_py(version, fullversion, git_revision, isreleased,
                 filename='pyamg/version.py')


class PyTest(TestCommand):
    def finalize_options(self):
        TestCommand.finalize_options(self)
        self.test_args = []
        self.test_suite = True

    def run_tests(self):
        # import here, cause outside the eggs aren't loaded
        import pytest
        pytest.main(self.test_args)


# As of Python 3.6, CCompiler has a `has_flag` method.
# cf http://bugs.python.org/issue26689
def has_flag(compiler, flagname):
    """Return a boolean indicating whether a flag name is supported on
    the specified compiler.
    """
    import tempfile
    with tempfile.NamedTemporaryFile('w', suffix='.cpp') as f:
        f.write('int main (int argc, char **argv) { return 0; }')
        try:
            compiler.compile([f.name], extra_postargs=[flagname])
        except setuptools.distutils.errors.CompileError:
            return False
    return True


def cpp_flag(compiler):
    """Return the -std=c++[11/14] compiler flag.

    The c++14 is prefered over c++11 (when it is available).
    """
    if has_flag(compiler, '-std=c++14'):
        return '-std=c++14'
    elif has_flag(compiler, '-std=c++11'):
        return '-std=c++11'
    else:
        raise RuntimeError('Unsupported compiler -- at least C++11 support '
                           'is needed!')


class BuildExt(build_ext):
    """A custom build extension for adding compiler-specific options."""
    c_opts = {
        'msvc': ['/EHsc'],
        'unix': [],
    }

    if sys.platform == 'darwin':
        c_opts['unix'] += ['-stdlib=libc++', '-mmacosx-version-min=10.7']

    def build_extensions(self):
        try:
            self.compiler.compiler_so.remove("-Wstrict-prototypes")
        except (AttributeError, ValueError):
            pass
        ct = self.compiler.compiler_type
        opts = self.c_opts.get(ct, [])
        if ct == 'unix':
            opts.append('-DVERSION_INFO="%s"' % self.distribution.get_version())
            opts.append(cpp_flag(self.compiler))
            if has_flag(self.compiler, '-fvisibility=hidden'):
                opts.append('-fvisibility=hidden')
        elif ct == 'msvc':
            opts.append('/DVERSION_INFO=\\"%s\\"' % self.distribution.get_version())
        for ext in self.extensions:
            ext.extra_compile_args = opts
        build_ext.build_extensions(self)

    # identify extension modules
    # since numpy is needed (for the path), need to bootstrap the setup
    # http://stackoverflow.com/questions/19919905/how-to-bootstrap-numpy-installation-in-setup-py
    def finalize_options(self):
        build_ext.finalize_options(self)
        __builtins__.__NUMPY_SETUP__ = False
        import numpy
        self.include_dirs.append(numpy.get_include())


class get_pybind_include(object):
    """Helper class to determine the pybind11 include path

    The purpose of this class is to postpone importing pybind11
    until it is actually installed, so that the ``get_include()``
    method can be invoked. """

    def __init__(self, user=False):
        self.user = user

    def __str__(self):
        import pybind11
        return pybind11.get_include(self.user)


amg_core_headers = ['evolution_strength.h',
                    'graph.h',
                    'krylov.h',
                    'linalg.h',
                    'relaxation.h',
                    'ruge_stuben.h',
                    'smoothed_aggregation.h',
                    'air.h']
amg_core_headers = [f.replace('.h', '') for f in amg_core_headers]

ext_modules = [Extension('pyamg.amg_core.%s' % f,
                         sources=['pyamg/amg_core/%s_bind.cpp' % f],
                         include_dirs=[get_pybind_include(), get_pybind_include(user=True)],
                         language='c++') for f in amg_core_headers]

ext_modules += [Extension('pyamg.amg_core.tests.bind_examples',
                          sources=['pyamg/amg_core/tests/bind_examples_bind.cpp'],
                          include_dirs=[get_pybind_include(), get_pybind_include(user=True)],
                          language='c++')]
=======
from setuptools import setup
from pybind11.setup_helpers import Pybind11Extension, build_ext

amg_core_headers = ['evolution_strength',
                    'graph',
                    'krylov',
                    'linalg',
                    'relaxation',
                    'ruge_stuben',
                    'smoothed_aggregation']

ext_modules = [
    Pybind11Extension(f'pyamg.amg_core.{f}',
                      sources=[f'pyamg/amg_core/{f}_bind.cpp'],
                     )
    for f in amg_core_headers]

ext_modules += [
    Pybind11Extension('pyamg.amg_core.tests.bind_examples',
                      sources=['pyamg/amg_core/tests/bind_examples_bind.cpp'],
                     )
    ]
>>>>>>> 125040af

setup(
    ext_modules=ext_modules,
    cmdclass={'build_ext': build_ext},
)<|MERGE_RESOLUTION|>--- conflicted
+++ resolved
@@ -16,229 +16,6 @@
 supporting C++ code for performance critical operations.
 """
 
-<<<<<<< HEAD
-import os
-import sys
-import subprocess
-
-import setuptools
-from setuptools import setup, find_packages, Extension
-from setuptools.command.build_ext import build_ext
-from setuptools.command.test import test as TestCommand
-
-version = '4.0.0'
-isreleased = True
-
-install_requires = (
-    'numpy>=1.7.0',
-    'scipy>=0.12.0',
-    'pytest>=2',
-    'pybind11>=2.2'
-)
-
-
-# set the version information
-# https://github.com/numpy/numpy/commits/master/setup.py
-# Return the git revision as a string
-
-
-def git_version():
-    def _minimal_ext_cmd(cmd):
-        # construct minimal environment
-        env = {}
-        for k in ['SYSTEMROOT', 'PATH']:
-            v = os.environ.get(k)
-            if v is not None:
-                env[k] = v
-        # LANGUAGE is used on win32
-        env['LANGUAGE'] = 'C'
-        env['LANG'] = 'C'
-        env['LC_ALL'] = 'C'
-        out = subprocess.Popen(cmd, stdout=subprocess.PIPE,
-                               env=env).communicate()[0]
-        return out
-
-    try:
-        out = _minimal_ext_cmd(['git', 'rev-parse', 'HEAD'])
-        GIT_REVISION = out.strip().decode('ascii')
-        out = _minimal_ext_cmd(['git', 'rev-parse', '--abbrev-ref', 'HEAD'])
-        GIT_BRANCH = out.strip().decode('ascii')
-    except OSError:
-        GIT_REVISION = 'Unknown'
-        GIT_BRANCH = ''
-
-    return GIT_REVISION
-
-
-def set_version_info(VERSION, ISRELEASED):
-    if os.path.exists('.git'):
-        GIT_REVISION = git_version()
-    elif os.path.exists('pyamg/version.py'):
-        try:
-            import imp
-            version = imp.load_source("pyamg.version", "pyamg/version.py")
-            GIT_REVISION = version.git_revision
-        except ImportError:
-            raise ImportError('Unable to read version information.')
-    else:
-        GIT_REVISION = 'Unknown'
-        GIT_BRANCH = ''
-
-    FULLVERSION = VERSION
-    if not ISRELEASED:
-        FULLVERSION += '.dev0' + '+' + GIT_REVISION[:7]
-
-    print(GIT_REVISION)
-    print(FULLVERSION)
-    return FULLVERSION, GIT_REVISION
-
-
-def write_version_py(VERSION,
-                     FULLVERSION,
-                     GIT_REVISION,
-                     ISRELEASED,
-                     filename='pyamg/version.py'):
-    cnt = """
-# THIS FILE IS GENERATED FROM SETUP.PY
-short_version = '%(version)s'
-version = '%(version)s'
-full_version = '%(full_version)s'
-git_revision = '%(git_revision)s'
-release = %(isrelease)s
-if not release:
-    version = full_version
-"""
-
-    a = open(filename, 'w')
-    try:
-        a.write(cnt % {'version': VERSION,
-                       'full_version': FULLVERSION,
-                       'git_revision': GIT_REVISION,
-                       'isrelease': str(ISRELEASED)})
-    finally:
-        a.close()
-
-
-fullversion, git_revision = set_version_info(version, isreleased)
-write_version_py(version, fullversion, git_revision, isreleased,
-                 filename='pyamg/version.py')
-
-
-class PyTest(TestCommand):
-    def finalize_options(self):
-        TestCommand.finalize_options(self)
-        self.test_args = []
-        self.test_suite = True
-
-    def run_tests(self):
-        # import here, cause outside the eggs aren't loaded
-        import pytest
-        pytest.main(self.test_args)
-
-
-# As of Python 3.6, CCompiler has a `has_flag` method.
-# cf http://bugs.python.org/issue26689
-def has_flag(compiler, flagname):
-    """Return a boolean indicating whether a flag name is supported on
-    the specified compiler.
-    """
-    import tempfile
-    with tempfile.NamedTemporaryFile('w', suffix='.cpp') as f:
-        f.write('int main (int argc, char **argv) { return 0; }')
-        try:
-            compiler.compile([f.name], extra_postargs=[flagname])
-        except setuptools.distutils.errors.CompileError:
-            return False
-    return True
-
-
-def cpp_flag(compiler):
-    """Return the -std=c++[11/14] compiler flag.
-
-    The c++14 is prefered over c++11 (when it is available).
-    """
-    if has_flag(compiler, '-std=c++14'):
-        return '-std=c++14'
-    elif has_flag(compiler, '-std=c++11'):
-        return '-std=c++11'
-    else:
-        raise RuntimeError('Unsupported compiler -- at least C++11 support '
-                           'is needed!')
-
-
-class BuildExt(build_ext):
-    """A custom build extension for adding compiler-specific options."""
-    c_opts = {
-        'msvc': ['/EHsc'],
-        'unix': [],
-    }
-
-    if sys.platform == 'darwin':
-        c_opts['unix'] += ['-stdlib=libc++', '-mmacosx-version-min=10.7']
-
-    def build_extensions(self):
-        try:
-            self.compiler.compiler_so.remove("-Wstrict-prototypes")
-        except (AttributeError, ValueError):
-            pass
-        ct = self.compiler.compiler_type
-        opts = self.c_opts.get(ct, [])
-        if ct == 'unix':
-            opts.append('-DVERSION_INFO="%s"' % self.distribution.get_version())
-            opts.append(cpp_flag(self.compiler))
-            if has_flag(self.compiler, '-fvisibility=hidden'):
-                opts.append('-fvisibility=hidden')
-        elif ct == 'msvc':
-            opts.append('/DVERSION_INFO=\\"%s\\"' % self.distribution.get_version())
-        for ext in self.extensions:
-            ext.extra_compile_args = opts
-        build_ext.build_extensions(self)
-
-    # identify extension modules
-    # since numpy is needed (for the path), need to bootstrap the setup
-    # http://stackoverflow.com/questions/19919905/how-to-bootstrap-numpy-installation-in-setup-py
-    def finalize_options(self):
-        build_ext.finalize_options(self)
-        __builtins__.__NUMPY_SETUP__ = False
-        import numpy
-        self.include_dirs.append(numpy.get_include())
-
-
-class get_pybind_include(object):
-    """Helper class to determine the pybind11 include path
-
-    The purpose of this class is to postpone importing pybind11
-    until it is actually installed, so that the ``get_include()``
-    method can be invoked. """
-
-    def __init__(self, user=False):
-        self.user = user
-
-    def __str__(self):
-        import pybind11
-        return pybind11.get_include(self.user)
-
-
-amg_core_headers = ['evolution_strength.h',
-                    'graph.h',
-                    'krylov.h',
-                    'linalg.h',
-                    'relaxation.h',
-                    'ruge_stuben.h',
-                    'smoothed_aggregation.h',
-                    'air.h']
-amg_core_headers = [f.replace('.h', '') for f in amg_core_headers]
-
-ext_modules = [Extension('pyamg.amg_core.%s' % f,
-                         sources=['pyamg/amg_core/%s_bind.cpp' % f],
-                         include_dirs=[get_pybind_include(), get_pybind_include(user=True)],
-                         language='c++') for f in amg_core_headers]
-
-ext_modules += [Extension('pyamg.amg_core.tests.bind_examples',
-                          sources=['pyamg/amg_core/tests/bind_examples_bind.cpp'],
-                          include_dirs=[get_pybind_include(), get_pybind_include(user=True)],
-                          language='c++')]
-=======
 from setuptools import setup
 from pybind11.setup_helpers import Pybind11Extension, build_ext
 
@@ -248,7 +25,8 @@
                     'linalg',
                     'relaxation',
                     'ruge_stuben',
-                    'smoothed_aggregation']
+                    'smoothed_aggregation',
+                    'air']
 
 ext_modules = [
     Pybind11Extension(f'pyamg.amg_core.{f}',
@@ -261,7 +39,6 @@
                       sources=['pyamg/amg_core/tests/bind_examples_bind.cpp'],
                      )
     ]
->>>>>>> 125040af
 
 setup(
     ext_modules=ext_modules,
