--- conflicted
+++ resolved
@@ -69,50 +69,4 @@
     setup.py
     pyamg/version.py
     pyamg/amg_core/bindthem.py
-<<<<<<< HEAD
-    pyamg/gallery/demo.py
-
-[flake8]
-max-line-length = 92
-target-version = ['py38']
-exclude =
-  pyamg/version.py
-  pyamg/amg_core/bindthem.py
-ignore =
-  # do not use variables named ‘l’, ‘O’, or ‘I’
-  E741,
-  # missing whitespace around arithmetic operator
-  E226,
-  # multiple spaces after ','
-  E241,
-  # line break before binary operator
-  W503,
-  # variable in function should be lowercase
-  N806,
-per-file-ignores =
-  pyamg/gallery/tests/test_fem.py: E201, E202, E203
-  test*.py: N802, N803, D101, D102, D103
-  **/tests/__init__.py: D104
-ignore-names =
-  # matrix and set-like names
-  A, M, Dinv, G, S, B, T, V, E, C, R, W, F, AggOp
-  U, Q, BtBinv, B_old, BH, scale_T, Cnodes
-  Cptr, L
-  Cpt_params, get_Cpt_params, compute_P
-  E2V
-  compute_BtBinv, Atilde, Findex, Cindex
-  Bf, P_I, I_F, rho_D_inv_A, rho_block_D_inv_A,
-  # well-known methods with acronyms
-  CF, RS, PMIS, PMISc, CLJP, CLJPc, CR, MIS
-  Cpts, Fpts
-  _CRsweep
-
-[pylint:MESSAGES CONTROL]
-disable=invalid-name,too-many-lines,too-many-locals,too-many-branches,too-many-statements,too-many-arguments,too-few-public-methods,too-many-return-statements,too-few-public-methods,duplicate-code
-
-[pylint:MASTER]
-ignore-patterns=test_(.)*\.py,bindthem.py,version.py
-ignore=tests,amg_core
-=======
-    pyamg/gallery/demo.py
->>>>>>> fa14a60d
+    pyamg/gallery/demo.py