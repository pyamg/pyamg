[metadata]
name = pyamg
version = attr: pyamg.__version__
description = PyAMG: Algebraic Multigrid Solvers in Python
long_description = file: README.md
long_description_content_type = text/markdown
keywords = algebraic multigrid, AMG, sparse matrix, preconditioning
author= Nathan Bell, Luke Olson, and Jacob Schroder
author_email = luke.olson@gmail.com
maintainer = Luke Olson
maintainer_email = luke.olson@gmail.com
url = https://github.com/pyamg/pyamg
download_url = https://github.com/pyamg/pyamg/releases
license = MIT
license_filel = LICENSE.txt
classifiers =
    Development Status :: 5 - Production/Stable
    Intended Audience :: Developers
    Intended Audience :: Education
    Intended Audience :: Science/Research
    License :: OSI Approved :: MIT License
    Natural Language :: English
    Operating System :: OS Independent
    Programming Language :: C++
    Programming Language :: Python
    Programming Language :: Python :: 3
    Programming Language :: Python :: 3.6
    Programming Language :: Python :: 3.7
    Programming Language :: Python :: 3.8
    Programming Language :: Python :: 3.9
    Programming Language :: Python :: 3.10
    Topic :: Education
    Topic :: Scientific/Engineering
    Topic :: Scientific/Engineering :: Mathematics
    Topic :: Software Development :: Libraries :: Python Modules

[options]
zip_safe = False
include_package_data = False
packages = find:
platforms = any
python_requires = >=3.6
install_requires =
    numpy>=1.7.0
    scipy>=0.12.0
tests_require =
    pytest>=2

[options.packages.find]
exclude =
    docs
    README-DEV.md

[options.package_data]
pyamg =
    gallery/example_data/*.mat
    gallery/mesh_data/*.npz

[pycodestyle]
ignore = E226
exclude = amg_core.py

[coverage:run]
branch = True

[coverage:report]
omit =
    *tests/*
    *__init__.py
    setup.py
    pyamg/version.py
    pyamg/amg_core/bindthem.py
    pyamg/gallery/demo.py

[flake8]
max-line-length = 92
target-version = ['py38']
exclude =
  pyamg/version.py
  pyamg/amg_core/bindthem.py
ignore =
  E741, # do not use variables named ‘l’, ‘O’, or ‘I’
  E226, # missing whitespace around arithmetic operator
  E241, # multiple spaces after ','
  W503, # line break before binary operator
  N806, # variable in function should be lowercase
per-file-ignores =
  test*.py: N802, N803, E201
  pyamg/gallery/tests/test_fem.py: E201, E202, E203
<<<<<<< HEAD
=======
  test*.py: N802, N803, D101, D102, D103
  **/tests/__init__.py: D104
>>>>>>> f9b2805f
ignore-names =
  A, M, Dinv, G, S, B, T, V, E, C, R, W, F, AggOp    # matrix and set-like names
  U, Q, BtBinv, B_old, BH, scale_T, Cnodes
  Cptr, L
  Cpt_params, get_Cpt_params
  E2V
  compute_BtBinv, Atilde, Findex, Cindex
  Bf, P_I, I_F, rho_D_inv_A, rho_block_D_inv_A,
  CF, RS, PMIS, PMISc, CLJP, CLJPc, CR, MIS          # well-known methods with acronyms
  _CRsweep

[pylint:MESSAGES CONTROL]
disable=invalid-name,too-many-lines,too-many-locals,too-many-branches,too-many-statements,too-many-arguments,too-few-public-methods,too-many-return-statements,too-few-public-methods,duplicate-code

[pylint:MASTER]
ignore-patterns=test_(.)*\.py,bindthem.py,version.py
ignore=tests,amg_core<|MERGE_RESOLUTION|>--- conflicted
+++ resolved
@@ -85,13 +85,8 @@
   W503, # line break before binary operator
   N806, # variable in function should be lowercase
 per-file-ignores =
-  test*.py: N802, N803, E201
-  pyamg/gallery/tests/test_fem.py: E201, E202, E203
-<<<<<<< HEAD
-=======
   test*.py: N802, N803, D101, D102, D103
   **/tests/__init__.py: D104
->>>>>>> f9b2805f
 ignore-names =
   A, M, Dinv, G, S, B, T, V, E, C, R, W, F, AggOp    # matrix and set-like names
   U, Q, BtBinv, B_old, BH, scale_T, Cnodes
