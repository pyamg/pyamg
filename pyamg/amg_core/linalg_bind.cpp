// DO NOT EDIT: this file is generated

#include <pybind11/pybind11.h>
#include <pybind11/numpy.h>
#include <pybind11/complex.h>

#include "linalg.h"

namespace py = pybind11;

template<class I, class T, class F>
void _pinv_array(
      py::array_t<T> & AA,
                const I m,
                const I n,
        const char TransA
                 )
{
    auto py_AA = AA.mutable_unchecked();
    T *_AA = py_AA.mutable_data();

    return pinv_array<I, T, F>(
                      _AA, AA.shape(0),
                        m,
                        n,
                   TransA
                               );
}

template <class I, class T>
void _csc_scale_columns(
            const I n_row,
            const I n_col,
      py::array_t<I> & Ap,
      py::array_t<I> & Aj,
      py::array_t<T> & Ax,
      py::array_t<T> & Xx
                        )
{
    auto py_Ap = Ap.unchecked();
    auto py_Aj = Aj.unchecked();
    auto py_Ax = Ax.mutable_unchecked();
    auto py_Xx = Xx.unchecked();
    const I *_Ap = py_Ap.data();
    const I *_Aj = py_Aj.data();
    T *_Ax = py_Ax.mutable_data();
    const T *_Xx = py_Xx.data();

    return csc_scale_columns <I, T>(
                    n_row,
                    n_col,
                      _Ap, Ap.shape(0),
                      _Aj, Aj.shape(0),
                      _Ax, Ax.shape(0),
                      _Xx, Xx.shape(0)
                                    );
}

template <class I, class T>
void _csc_scale_rows(
            const I n_row,
            const I n_col,
      py::array_t<I> & Ap,
      py::array_t<I> & Aj,
      py::array_t<T> & Ax,
      py::array_t<T> & Xx
                     )
{
    auto py_Ap = Ap.unchecked();
    auto py_Aj = Aj.unchecked();
    auto py_Ax = Ax.mutable_unchecked();
    auto py_Xx = Xx.unchecked();
    const I *_Ap = py_Ap.data();
    const I *_Aj = py_Aj.data();
    T *_Ax = py_Ax.mutable_data();
    const T *_Xx = py_Xx.data();

    return csc_scale_rows <I, T>(
                    n_row,
                    n_col,
                      _Ap, Ap.shape(0),
                      _Aj, Aj.shape(0),
                      _Ax, Ax.shape(0),
                      _Xx, Xx.shape(0)
                                 );
}

template<class I, class T, class F>
void _filter_matrix_rows(
            const I n_row,
            const F theta,
      py::array_t<I> & Ap,
      py::array_t<I> & Aj,
      py::array_t<T> & Ax,
<<<<<<< HEAD
             const I lump
=======
          const bool lump
>>>>>>> cd4c8d89
                         )
{
    auto py_Ap = Ap.unchecked();
    auto py_Aj = Aj.unchecked();
    auto py_Ax = Ax.mutable_unchecked();
    const I *_Ap = py_Ap.data();
    const I *_Aj = py_Aj.data();
    T *_Ax = py_Ax.mutable_data();

    return filter_matrix_rows<I, T, F>(
                    n_row,
                    theta,
                      _Ap, Ap.shape(0),
                      _Aj, Aj.shape(0),
                      _Ax, Ax.shape(0),
                     lump
                                       );
}

PYBIND11_MODULE(linalg, m) {
    m.doc() = R"pbdoc(
    Pybind11 bindings for linalg.h

    Methods
    -------
    signof
    signof
    signof
    conjugate
    conjugate
    conjugate
    conjugate
    real
    real
    real
    real
    imag
    imag
    imag
    imag
    mynorm
    mynorm
    mynorm
    mynorm
    mynormsq
    mynormsq
    mynormsq
    mynormsq
    zero_real
    zero_real
    zero_real
    zero_real
    zero_imag
    zero_imag
    zero_imag
    zero_imag
    pinv_array
    csc_scale_columns
    csc_scale_rows
    filter_matrix_rows
    )pbdoc";

    py::options options;
    options.disable_function_signatures();

    m.def("pinv_array", &_pinv_array<int, float, float>,
        py::arg("AA").noconvert(), py::arg("m"), py::arg("n"), py::arg("TransA"));
    m.def("pinv_array", &_pinv_array<int, double, double>,
        py::arg("AA").noconvert(), py::arg("m"), py::arg("n"), py::arg("TransA"));
    m.def("pinv_array", &_pinv_array<int, std::complex<float>, float>,
        py::arg("AA").noconvert(), py::arg("m"), py::arg("n"), py::arg("TransA"));
    m.def("pinv_array", &_pinv_array<int, std::complex<double>, double>,
        py::arg("AA").noconvert(), py::arg("m"), py::arg("n"), py::arg("TransA"),
R"pbdoc(
Replace each block of A with a Moore-Penrose pseudoinverse of that block.
Routine is designed to invert many small matrices at once.

Parameters
----------
AA : array
    (m, n, n) array, assumed to be "raveled" and in row major form
m,n : int
    dimensions of AA
TransA : char
    'T' or 'F'.  Decides whether to transpose each nxn block
    of A before inverting.  If using Python array, should be 'T'.

Returns
-------
AA : array
    AA is modified in place with the pseduoinverse replacing each
    block of AA.  AA is returned in row-major form for Python

Notes
-----
This routine is designed to be called once for a large m.
Calling this routine repeatably would not be efficient.

This function offers substantial speedup over native Python
code for many small matrices, e.g. 5x5 and 10x10.  Tests have
indicated that matrices larger than 27x27 are faster if done
in native Python.

Examples
--------
>>> from pyamg.amg_core import pinv_array
>>> from scipy import arange, ones, array, dot
>>> A = array([arange(1,5, dtype=float).reshape(2,2), ones((2,2),dtype=float)])
>>> Ac = A.copy()
>>> pinv_array(A, 2, 2, 'T')
>>> print "Multiplication By Inverse\n" + str(dot(A[0], Ac[0]))
>>> print "Multiplication by PseudoInverse\n" + str(dot(Ac[1], dot(A[1], Ac[1])))
>>>
>>> A = Ac.copy()
>>> pinv_array(A,2,2,'F')
>>> print "Changing flag to \'F\' results in different Inverse\n" + str(dot(A[0], Ac[0]))
>>> print "A holds the inverse of the transpose\n" + str(dot(A[0], Ac[0].T)))pbdoc");

    m.def("csc_scale_columns", &_csc_scale_columns<int, int>,
        py::arg("n_row"), py::arg("n_col"), py::arg("Ap").noconvert(), py::arg("Aj").noconvert(), py::arg("Ax").noconvert(), py::arg("Xx").noconvert());
    m.def("csc_scale_columns", &_csc_scale_columns<int, float>,
        py::arg("n_row"), py::arg("n_col"), py::arg("Ap").noconvert(), py::arg("Aj").noconvert(), py::arg("Ax").noconvert(), py::arg("Xx").noconvert());
    m.def("csc_scale_columns", &_csc_scale_columns<int, double>,
        py::arg("n_row"), py::arg("n_col"), py::arg("Ap").noconvert(), py::arg("Aj").noconvert(), py::arg("Ax").noconvert(), py::arg("Xx").noconvert(),
R"pbdoc(
Scale the columns of a CSC matrix *in place*

..
  A[:,i] *= X[i]

References
----------
https://github.com/scipy/scipy/blob/master/scipy/sparse/sparsetools/csr.h)pbdoc");

    m.def("csc_scale_rows", &_csc_scale_rows<int, int>,
        py::arg("n_row"), py::arg("n_col"), py::arg("Ap").noconvert(), py::arg("Aj").noconvert(), py::arg("Ax").noconvert(), py::arg("Xx").noconvert());
    m.def("csc_scale_rows", &_csc_scale_rows<int, float>,
        py::arg("n_row"), py::arg("n_col"), py::arg("Ap").noconvert(), py::arg("Aj").noconvert(), py::arg("Ax").noconvert(), py::arg("Xx").noconvert());
    m.def("csc_scale_rows", &_csc_scale_rows<int, double>,
        py::arg("n_row"), py::arg("n_col"), py::arg("Ap").noconvert(), py::arg("Aj").noconvert(), py::arg("Ax").noconvert(), py::arg("Xx").noconvert(),
R"pbdoc(
Scale the rows of a CSC matrix *in place*

..
  A[i,:] *= X[i]

References
----------
https://github.com/scipy/scipy/blob/master/scipy/sparse/sparsetools/csr.h)pbdoc");

    m.def("filter_matrix_rows", &_filter_matrix_rows<int, float, float>,
        py::arg("n_row"), py::arg("theta"), py::arg("Ap").noconvert(), py::arg("Aj").noconvert(), py::arg("Ax").noconvert(), py::arg("lump"));
    m.def("filter_matrix_rows", &_filter_matrix_rows<int, double, double>,
        py::arg("n_row"), py::arg("theta"), py::arg("Ap").noconvert(), py::arg("Aj").noconvert(), py::arg("Ax").noconvert(), py::arg("lump"));
    m.def("filter_matrix_rows", &_filter_matrix_rows<int, std::complex<float>, float>,
        py::arg("n_row"), py::arg("theta"), py::arg("Ap").noconvert(), py::arg("Aj").noconvert(), py::arg("Ax").noconvert(), py::arg("lump"));
    m.def("filter_matrix_rows", &_filter_matrix_rows<int, std::complex<double>, double>,
        py::arg("n_row"), py::arg("theta"), py::arg("Ap").noconvert(), py::arg("Aj").noconvert(), py::arg("Ax").noconvert(), py::arg("lump"),
R"pbdoc(
Filter matrix rows by diagonal entry, that is set A_ij = 0 if

<<<<<<< HEAD
<<<<<<< HEAD
    |A_ij| < theta * |A_ii|

 Parameters
     num_rows   - number of rows in A
     theta      - stength of connection tolerance
     Ap[]       - CSR row pointer
     Aj[]       - CSR index array
     Ax[]       - CSR data array

 Returns:
     Nothing, Ax is modified in place)pbdoc");
=======
=======
>>>>>>> cd4c8d89
   |A_ij| < theta * |A_ii|

Parameters
----------
num_rows : int
    number of rows in A
theta : float
    stength of connection tolerance
Ap : array
    CSR row pointer
Aj : array
    CSR index array
Ax : array
    CSR data array

Returns
-------
Nothing, Ax is modified in place)pbdoc");
<<<<<<< HEAD
>>>>>>> 125040aff36fd22fc6ab523ca64d9954b1eb19fd
=======
>>>>>>> cd4c8d89

}
<|MERGE_RESOLUTION|>--- conflicted
+++ resolved
@@ -92,11 +92,7 @@
       py::array_t<I> & Ap,
       py::array_t<I> & Aj,
       py::array_t<T> & Ax,
-<<<<<<< HEAD
-             const I lump
-=======
           const bool lump
->>>>>>> cd4c8d89
                          )
 {
     auto py_Ap = Ap.unchecked();
@@ -256,45 +252,6 @@
     m.def("filter_matrix_rows", &_filter_matrix_rows<int, std::complex<double>, double>,
         py::arg("n_row"), py::arg("theta"), py::arg("Ap").noconvert(), py::arg("Aj").noconvert(), py::arg("Ax").noconvert(), py::arg("lump"),
 R"pbdoc(
-Filter matrix rows by diagonal entry, that is set A_ij = 0 if
-
-<<<<<<< HEAD
-<<<<<<< HEAD
-    |A_ij| < theta * |A_ii|
-
- Parameters
-     num_rows   - number of rows in A
-     theta      - stength of connection tolerance
-     Ap[]       - CSR row pointer
-     Aj[]       - CSR index array
-     Ax[]       - CSR data array
-
- Returns:
-     Nothing, Ax is modified in place)pbdoc");
-=======
-=======
->>>>>>> cd4c8d89
-   |A_ij| < theta * |A_ii|
-
-Parameters
-----------
-num_rows : int
-    number of rows in A
-theta : float
-    stength of connection tolerance
-Ap : array
-    CSR row pointer
-Aj : array
-    CSR index array
-Ax : array
-    CSR data array
-
-Returns
--------
-Nothing, Ax is modified in place)pbdoc");
-<<<<<<< HEAD
->>>>>>> 125040aff36fd22fc6ab523ca64d9954b1eb19fd
-=======
->>>>>>> cd4c8d89
-
-}
+)pbdoc");
+
+}
