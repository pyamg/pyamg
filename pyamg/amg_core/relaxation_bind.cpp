// DO NOT EDIT: this file is generated

#include <pybind11/pybind11.h>
#include <pybind11/numpy.h>
#include <pybind11/complex.h>

#include "relaxation.h"

namespace py = pybind11;

template<class I, class T, class F>
void _gauss_seidel(
      py::array_t<I> & Ap,
      py::array_t<I> & Aj,
      py::array_t<T> & Ax,
       py::array_t<T> & x,
       py::array_t<T> & b,
        const I row_start,
         const I row_stop,
         const I row_step
                   )
{
    auto py_Ap = Ap.unchecked();
    auto py_Aj = Aj.unchecked();
    auto py_Ax = Ax.unchecked();
    auto py_x = x.mutable_unchecked();
    auto py_b = b.unchecked();
    const I *_Ap = py_Ap.data();
    const I *_Aj = py_Aj.data();
    const T *_Ax = py_Ax.data();
    T *_x = py_x.mutable_data();
    const T *_b = py_b.data();

    return gauss_seidel<I, T, F>(
                      _Ap, Ap.shape(0),
                      _Aj, Aj.shape(0),
                      _Ax, Ax.shape(0),
                       _x, x.shape(0),
                       _b, b.shape(0),
                row_start,
                 row_stop,
                 row_step
                                 );
}

template<class I, class T, class F>
void _bsr_gauss_seidel(
      py::array_t<I> & Ap,
      py::array_t<I> & Aj,
      py::array_t<T> & Ax,
       py::array_t<T> & x,
       py::array_t<T> & b,
        const I row_start,
         const I row_stop,
         const I row_step,
        const I blocksize
                       )
{
    auto py_Ap = Ap.unchecked();
    auto py_Aj = Aj.unchecked();
    auto py_Ax = Ax.unchecked();
    auto py_x = x.mutable_unchecked();
    auto py_b = b.unchecked();
    const I *_Ap = py_Ap.data();
    const I *_Aj = py_Aj.data();
    const T *_Ax = py_Ax.data();
    T *_x = py_x.mutable_data();
    const T *_b = py_b.data();

    return bsr_gauss_seidel<I, T, F>(
                      _Ap, Ap.shape(0),
                      _Aj, Aj.shape(0),
                      _Ax, Ax.shape(0),
                       _x, x.shape(0),
                       _b, b.shape(0),
                row_start,
                 row_stop,
                 row_step,
                blocksize
                                     );
}

template<class I, class T, class F>
void _jacobi(
      py::array_t<I> & Ap,
      py::array_t<I> & Aj,
      py::array_t<T> & Ax,
       py::array_t<T> & x,
       py::array_t<T> & b,
    py::array_t<T> & temp,
        const I row_start,
         const I row_stop,
         const I row_step,
   py::array_t<T> & omega
             )
{
    auto py_Ap = Ap.unchecked();
    auto py_Aj = Aj.unchecked();
    auto py_Ax = Ax.unchecked();
    auto py_x = x.mutable_unchecked();
    auto py_b = b.unchecked();
    auto py_temp = temp.mutable_unchecked();
    auto py_omega = omega.unchecked();
    const I *_Ap = py_Ap.data();
    const I *_Aj = py_Aj.data();
    const T *_Ax = py_Ax.data();
    T *_x = py_x.mutable_data();
    const T *_b = py_b.data();
    T *_temp = py_temp.mutable_data();
    const T *_omega = py_omega.data();

    return jacobi<I, T, F>(
                      _Ap, Ap.shape(0),
                      _Aj, Aj.shape(0),
                      _Ax, Ax.shape(0),
                       _x, x.shape(0),
                       _b, b.shape(0),
                    _temp, temp.shape(0),
                row_start,
                 row_stop,
                 row_step,
                   _omega, omega.shape(0)
                           );
}

template<class I, class T, class F>
void _jacobi_indexed(
      py::array_t<I> & Ap,
      py::array_t<I> & Aj,
      py::array_t<T> & Ax,
       py::array_t<T> & x,
       py::array_t<T> & b,
 py::array_t<I> & indices,
   py::array_t<T> & omega
                     )
{
    auto py_Ap = Ap.unchecked();
    auto py_Aj = Aj.unchecked();
    auto py_Ax = Ax.unchecked();
    auto py_x = x.mutable_unchecked();
    auto py_b = b.unchecked();
    auto py_indices = indices.unchecked();
    auto py_omega = omega.unchecked();
    const I *_Ap = py_Ap.data();
    const I *_Aj = py_Aj.data();
    const T *_Ax = py_Ax.data();
    T *_x = py_x.mutable_data();
    const T *_b = py_b.data();
    const I *_indices = py_indices.data();
    const T *_omega = py_omega.data();

    return jacobi_indexed<I, T, F>(
                      _Ap, Ap.shape(0),
                      _Aj, Aj.shape(0),
                      _Ax, Ax.shape(0),
                       _x, x.shape(0),
                       _b, b.shape(0),
                 _indices, indices.shape(0),
                   _omega, omega.shape(0)
                                   );
}

template<class I, class T, class F>
void _bsr_jacobi(
      py::array_t<I> & Ap,
      py::array_t<I> & Aj,
      py::array_t<T> & Ax,
       py::array_t<T> & x,
       py::array_t<T> & b,
    py::array_t<T> & temp,
        const I row_start,
         const I row_stop,
         const I row_step,
        const I blocksize,
   py::array_t<T> & omega
                 )
{
    auto py_Ap = Ap.unchecked();
    auto py_Aj = Aj.unchecked();
    auto py_Ax = Ax.unchecked();
    auto py_x = x.mutable_unchecked();
    auto py_b = b.unchecked();
    auto py_temp = temp.mutable_unchecked();
    auto py_omega = omega.unchecked();
    const I *_Ap = py_Ap.data();
    const I *_Aj = py_Aj.data();
    const T *_Ax = py_Ax.data();
    T *_x = py_x.mutable_data();
    const T *_b = py_b.data();
    T *_temp = py_temp.mutable_data();
    const T *_omega = py_omega.data();

    return bsr_jacobi<I, T, F>(
                      _Ap, Ap.shape(0),
                      _Aj, Aj.shape(0),
                      _Ax, Ax.shape(0),
                       _x, x.shape(0),
                       _b, b.shape(0),
                    _temp, temp.shape(0),
                row_start,
                 row_stop,
                 row_step,
                blocksize,
                   _omega, omega.shape(0)
                               );
}

template<class I, class T, class F>
void _bsr_jacobi_indexed(
      py::array_t<I> & Ap,
      py::array_t<I> & Aj,
      py::array_t<T> & Ax,
       py::array_t<T> & x,
       py::array_t<T> & b,
 py::array_t<I> & indices,
        const I blocksize,
   py::array_t<T> & omega
                         )
{
    auto py_Ap = Ap.unchecked();
    auto py_Aj = Aj.unchecked();
    auto py_Ax = Ax.unchecked();
    auto py_x = x.mutable_unchecked();
    auto py_b = b.unchecked();
    auto py_indices = indices.unchecked();
    auto py_omega = omega.unchecked();
    const I *_Ap = py_Ap.data();
    const I *_Aj = py_Aj.data();
    const T *_Ax = py_Ax.data();
    T *_x = py_x.mutable_data();
    const T *_b = py_b.data();
    const I *_indices = py_indices.data();
    const T *_omega = py_omega.data();

    return bsr_jacobi_indexed<I, T, F>(
                      _Ap, Ap.shape(0),
                      _Aj, Aj.shape(0),
                      _Ax, Ax.shape(0),
                       _x, x.shape(0),
                       _b, b.shape(0),
                 _indices, indices.shape(0),
                blocksize,
                   _omega, omega.shape(0)
                                       );
}

template<class I, class T, class F>
void _gauss_seidel_indexed(
      py::array_t<I> & Ap,
      py::array_t<I> & Aj,
      py::array_t<T> & Ax,
       py::array_t<T> & x,
       py::array_t<T> & b,
      py::array_t<I> & Id,
        const I row_start,
         const I row_stop,
         const I row_step
                           )
{
    auto py_Ap = Ap.unchecked();
    auto py_Aj = Aj.unchecked();
    auto py_Ax = Ax.unchecked();
    auto py_x = x.mutable_unchecked();
    auto py_b = b.unchecked();
    auto py_Id = Id.unchecked();
    const I *_Ap = py_Ap.data();
    const I *_Aj = py_Aj.data();
    const T *_Ax = py_Ax.data();
    T *_x = py_x.mutable_data();
    const T *_b = py_b.data();
    const I *_Id = py_Id.data();

    return gauss_seidel_indexed<I, T, F>(
                      _Ap, Ap.shape(0),
                      _Aj, Aj.shape(0),
                      _Ax, Ax.shape(0),
                       _x, x.shape(0),
                       _b, b.shape(0),
                      _Id, Id.shape(0),
                row_start,
                 row_stop,
                 row_step
                                         );
}

template<class I, class T, class F>
void _jacobi_ne(
      py::array_t<I> & Ap,
      py::array_t<I> & Aj,
      py::array_t<T> & Ax,
       py::array_t<T> & x,
       py::array_t<T> & b,
      py::array_t<T> & Tx,
    py::array_t<T> & temp,
        const I row_start,
         const I row_stop,
         const I row_step,
   py::array_t<T> & omega
                )
{
    auto py_Ap = Ap.unchecked();
    auto py_Aj = Aj.unchecked();
    auto py_Ax = Ax.unchecked();
    auto py_x = x.mutable_unchecked();
    auto py_b = b.unchecked();
    auto py_Tx = Tx.unchecked();
    auto py_temp = temp.mutable_unchecked();
    auto py_omega = omega.unchecked();
    const I *_Ap = py_Ap.data();
    const I *_Aj = py_Aj.data();
    const T *_Ax = py_Ax.data();
    T *_x = py_x.mutable_data();
    const T *_b = py_b.data();
    const T *_Tx = py_Tx.data();
    T *_temp = py_temp.mutable_data();
    const T *_omega = py_omega.data();

    return jacobi_ne<I, T, F>(
                      _Ap, Ap.shape(0),
                      _Aj, Aj.shape(0),
                      _Ax, Ax.shape(0),
                       _x, x.shape(0),
                       _b, b.shape(0),
                      _Tx, Tx.shape(0),
                    _temp, temp.shape(0),
                row_start,
                 row_stop,
                 row_step,
                   _omega, omega.shape(0)
                              );
}

template<class I, class T, class F>
void _gauss_seidel_ne(
      py::array_t<I> & Ap,
      py::array_t<I> & Aj,
      py::array_t<T> & Ax,
       py::array_t<T> & x,
       py::array_t<T> & b,
        const I row_start,
         const I row_stop,
         const I row_step,
      py::array_t<T> & Tx,
            const F omega
                      )
{
    auto py_Ap = Ap.unchecked();
    auto py_Aj = Aj.unchecked();
    auto py_Ax = Ax.unchecked();
    auto py_x = x.mutable_unchecked();
    auto py_b = b.unchecked();
    auto py_Tx = Tx.unchecked();
    const I *_Ap = py_Ap.data();
    const I *_Aj = py_Aj.data();
    const T *_Ax = py_Ax.data();
    T *_x = py_x.mutable_data();
    const T *_b = py_b.data();
    const T *_Tx = py_Tx.data();

    return gauss_seidel_ne<I, T, F>(
                      _Ap, Ap.shape(0),
                      _Aj, Aj.shape(0),
                      _Ax, Ax.shape(0),
                       _x, x.shape(0),
                       _b, b.shape(0),
                row_start,
                 row_stop,
                 row_step,
                      _Tx, Tx.shape(0),
                    omega
                                    );
}

template<class I, class T, class F>
void _gauss_seidel_nr(
      py::array_t<I> & Ap,
      py::array_t<I> & Aj,
      py::array_t<T> & Ax,
       py::array_t<T> & x,
       py::array_t<T> & z,
        const I col_start,
         const I col_stop,
         const I col_step,
      py::array_t<T> & Tx,
            const F omega
                      )
{
    auto py_Ap = Ap.unchecked();
    auto py_Aj = Aj.unchecked();
    auto py_Ax = Ax.unchecked();
    auto py_x = x.mutable_unchecked();
    auto py_z = z.mutable_unchecked();
    auto py_Tx = Tx.unchecked();
    const I *_Ap = py_Ap.data();
    const I *_Aj = py_Aj.data();
    const T *_Ax = py_Ax.data();
    T *_x = py_x.mutable_data();
    T *_z = py_z.mutable_data();
    const T *_Tx = py_Tx.data();

    return gauss_seidel_nr<I, T, F>(
                      _Ap, Ap.shape(0),
                      _Aj, Aj.shape(0),
                      _Ax, Ax.shape(0),
                       _x, x.shape(0),
                       _z, z.shape(0),
                col_start,
                 col_stop,
                 col_step,
                      _Tx, Tx.shape(0),
                    omega
                                    );
}

template<class I, class T, class F>
void _block_jacobi(
      py::array_t<I> & Ap,
      py::array_t<I> & Aj,
      py::array_t<T> & Ax,
       py::array_t<T> & x,
       py::array_t<T> & b,
      py::array_t<T> & Tx,
    py::array_t<T> & temp,
        const I row_start,
         const I row_stop,
         const I row_step,
   py::array_t<T> & omega,
        const I blocksize
                   )
{
    auto py_Ap = Ap.unchecked();
    auto py_Aj = Aj.unchecked();
    auto py_Ax = Ax.unchecked();
    auto py_x = x.mutable_unchecked();
    auto py_b = b.unchecked();
    auto py_Tx = Tx.unchecked();
    auto py_temp = temp.mutable_unchecked();
    auto py_omega = omega.unchecked();
    const I *_Ap = py_Ap.data();
    const I *_Aj = py_Aj.data();
    const T *_Ax = py_Ax.data();
    T *_x = py_x.mutable_data();
    const T *_b = py_b.data();
    const T *_Tx = py_Tx.data();
    T *_temp = py_temp.mutable_data();
    const T *_omega = py_omega.data();

    return block_jacobi<I, T, F>(
                      _Ap, Ap.shape(0),
                      _Aj, Aj.shape(0),
                      _Ax, Ax.shape(0),
                       _x, x.shape(0),
                       _b, b.shape(0),
                      _Tx, Tx.shape(0),
                    _temp, temp.shape(0),
                row_start,
                 row_stop,
                 row_step,
                   _omega, omega.shape(0),
                blocksize
                                 );
}

template<class I, class T, class F>
void _block_jacobi_indexed(
      py::array_t<I> & Ap,
      py::array_t<I> & Aj,
      py::array_t<T> & Ax,
       py::array_t<T> & x,
       py::array_t<T> & b,
      py::array_t<T> & Tx,
 py::array_t<I> & indices,
   py::array_t<T> & omega,
        const I blocksize
                           )
{
    auto py_Ap = Ap.unchecked();
    auto py_Aj = Aj.unchecked();
    auto py_Ax = Ax.unchecked();
    auto py_x = x.mutable_unchecked();
    auto py_b = b.unchecked();
    auto py_Tx = Tx.unchecked();
    auto py_indices = indices.unchecked();
    auto py_omega = omega.unchecked();
    const I *_Ap = py_Ap.data();
    const I *_Aj = py_Aj.data();
    const T *_Ax = py_Ax.data();
    T *_x = py_x.mutable_data();
    const T *_b = py_b.data();
    const T *_Tx = py_Tx.data();
    const I *_indices = py_indices.data();
    const T *_omega = py_omega.data();

    return block_jacobi_indexed<I, T, F>(
                      _Ap, Ap.shape(0),
                      _Aj, Aj.shape(0),
                      _Ax, Ax.shape(0),
                       _x, x.shape(0),
                       _b, b.shape(0),
                      _Tx, Tx.shape(0),
                 _indices, indices.shape(0),
                   _omega, omega.shape(0),
                blocksize
                                         );
}

template<class I, class T, class F>
void _block_gauss_seidel(
      py::array_t<I> & Ap,
      py::array_t<I> & Aj,
      py::array_t<T> & Ax,
       py::array_t<T> & x,
       py::array_t<T> & b,
      py::array_t<T> & Tx,
        const I row_start,
         const I row_stop,
         const I row_step,
        const I blocksize
                         )
{
    auto py_Ap = Ap.unchecked();
    auto py_Aj = Aj.unchecked();
    auto py_Ax = Ax.unchecked();
    auto py_x = x.mutable_unchecked();
    auto py_b = b.unchecked();
    auto py_Tx = Tx.unchecked();
    const I *_Ap = py_Ap.data();
    const I *_Aj = py_Aj.data();
    const T *_Ax = py_Ax.data();
    T *_x = py_x.mutable_data();
    const T *_b = py_b.data();
    const T *_Tx = py_Tx.data();

    return block_gauss_seidel<I, T, F>(
                      _Ap, Ap.shape(0),
                      _Aj, Aj.shape(0),
                      _Ax, Ax.shape(0),
                       _x, x.shape(0),
                       _b, b.shape(0),
                      _Tx, Tx.shape(0),
                row_start,
                 row_stop,
                 row_step,
                blocksize
                                       );
}

template<class I, class T, class F>
void _block_gauss_seidel_indexed(
      py::array_t<I> & Ap,
      py::array_t<I> & Aj,
      py::array_t<T> & Ax,
       py::array_t<T> & x,
       py::array_t<T> & b,
      py::array_t<T> & Tx,
 py::array_t<I> & indices,
        const I row_start,
         const I row_stop,
         const I row_step,
        const I blocksize
                                 )
{
    auto py_Ap = Ap.unchecked();
    auto py_Aj = Aj.unchecked();
    auto py_Ax = Ax.unchecked();
    auto py_x = x.mutable_unchecked();
    auto py_b = b.unchecked();
    auto py_Tx = Tx.unchecked();
    auto py_indices = indices.unchecked();
    const I *_Ap = py_Ap.data();
    const I *_Aj = py_Aj.data();
    const T *_Ax = py_Ax.data();
    T *_x = py_x.mutable_data();
    const T *_b = py_b.data();
    const T *_Tx = py_Tx.data();
    const I *_indices = py_indices.data();

    return block_gauss_seidel_indexed<I, T, F>(
                      _Ap, Ap.shape(0),
                      _Aj, Aj.shape(0),
                      _Ax, Ax.shape(0),
                       _x, x.shape(0),
                       _b, b.shape(0),
                      _Tx, Tx.shape(0),
                 _indices, indices.shape(0),
                row_start,
                 row_stop,
                 row_step,
                blocksize
                                               );
}

template<class I, class T, class F>
void _extract_subblocks(
      py::array_t<I> & Ap,
      py::array_t<I> & Aj,
      py::array_t<T> & Ax,
      py::array_t<T> & Tx,
      py::array_t<I> & Tp,
      py::array_t<I> & Sj,
      py::array_t<I> & Sp,
        const I nsdomains,
            const I nrows
                        )
{
    auto py_Ap = Ap.unchecked();
    auto py_Aj = Aj.unchecked();
    auto py_Ax = Ax.unchecked();
    auto py_Tx = Tx.mutable_unchecked();
    auto py_Tp = Tp.unchecked();
    auto py_Sj = Sj.unchecked();
    auto py_Sp = Sp.unchecked();
    const I *_Ap = py_Ap.data();
    const I *_Aj = py_Aj.data();
    const T *_Ax = py_Ax.data();
    T *_Tx = py_Tx.mutable_data();
    const I *_Tp = py_Tp.data();
    const I *_Sj = py_Sj.data();
    const I *_Sp = py_Sp.data();

    return extract_subblocks<I, T, F>(
                      _Ap, Ap.shape(0),
                      _Aj, Aj.shape(0),
                      _Ax, Ax.shape(0),
                      _Tx, Tx.shape(0),
                      _Tp, Tp.shape(0),
                      _Sj, Sj.shape(0),
                      _Sp, Sp.shape(0),
                nsdomains,
                    nrows
                                      );
}

template<class I, class T, class F>
void _overlapping_schwarz_csr(
      py::array_t<I> & Ap,
      py::array_t<I> & Aj,
      py::array_t<T> & Ax,
       py::array_t<T> & x,
       py::array_t<T> & b,
      py::array_t<T> & Tx,
      py::array_t<I> & Tp,
      py::array_t<I> & Sj,
      py::array_t<I> & Sp,
              I nsdomains,
                  I nrows,
              I row_start,
               I row_stop,
               I row_step
                              )
{
    auto py_Ap = Ap.unchecked();
    auto py_Aj = Aj.unchecked();
    auto py_Ax = Ax.unchecked();
    auto py_x = x.mutable_unchecked();
    auto py_b = b.unchecked();
    auto py_Tx = Tx.unchecked();
    auto py_Tp = Tp.unchecked();
    auto py_Sj = Sj.unchecked();
    auto py_Sp = Sp.unchecked();
    const I *_Ap = py_Ap.data();
    const I *_Aj = py_Aj.data();
    const T *_Ax = py_Ax.data();
    T *_x = py_x.mutable_data();
    const T *_b = py_b.data();
    const T *_Tx = py_Tx.data();
    const I *_Tp = py_Tp.data();
    const I *_Sj = py_Sj.data();
    const I *_Sp = py_Sp.data();

    return overlapping_schwarz_csr<I, T, F>(
                      _Ap, Ap.shape(0),
                      _Aj, Aj.shape(0),
                      _Ax, Ax.shape(0),
                       _x, x.shape(0),
                       _b, b.shape(0),
                      _Tx, Tx.shape(0),
                      _Tp, Tp.shape(0),
                      _Sj, Sj.shape(0),
                      _Sp, Sp.shape(0),
                nsdomains,
                    nrows,
                row_start,
                 row_stop,
                 row_step
                                            );
}

PYBIND11_MODULE(relaxation, m) {
    m.doc() = R"pbdoc(
    Pybind11 bindings for relaxation.h

    Methods
    -------
    gauss_seidel
    bsr_gauss_seidel
    jacobi
    jacobi_indexed
    bsr_jacobi
    bsr_jacobi_indexed
    gauss_seidel_indexed
    jacobi_ne
    gauss_seidel_ne
    gauss_seidel_nr
    block_jacobi
    block_jacobi_indexed
    block_gauss_seidel
    block_gauss_seidel_indexed
    extract_subblocks
    overlapping_schwarz_csr
    )pbdoc";

    py::options options;
    options.disable_function_signatures();

    m.def("gauss_seidel", &_gauss_seidel<int, float, float>,
        py::arg("Ap").noconvert(), py::arg("Aj").noconvert(), py::arg("Ax").noconvert(), py::arg("x").noconvert(), py::arg("b").noconvert(), py::arg("row_start"), py::arg("row_stop"), py::arg("row_step"));
    m.def("gauss_seidel", &_gauss_seidel<int, double, double>,
        py::arg("Ap").noconvert(), py::arg("Aj").noconvert(), py::arg("Ax").noconvert(), py::arg("x").noconvert(), py::arg("b").noconvert(), py::arg("row_start"), py::arg("row_stop"), py::arg("row_step"));
    m.def("gauss_seidel", &_gauss_seidel<int, std::complex<float>, float>,
        py::arg("Ap").noconvert(), py::arg("Aj").noconvert(), py::arg("Ax").noconvert(), py::arg("x").noconvert(), py::arg("b").noconvert(), py::arg("row_start"), py::arg("row_stop"), py::arg("row_step"));
    m.def("gauss_seidel", &_gauss_seidel<int, std::complex<double>, double>,
        py::arg("Ap").noconvert(), py::arg("Aj").noconvert(), py::arg("Ax").noconvert(), py::arg("x").noconvert(), py::arg("b").noconvert(), py::arg("row_start"), py::arg("row_stop"), py::arg("row_step"),
R"pbdoc(
Perform one iteration of Gauss-Seidel relaxation on the linear
system Ax = b, where A is stored in CSR format and x and b
are column vectors.

Parameters
----------
Ap : array
    CSR row pointer
Aj : array
    CSR index array
Ax : array
    CSR data array
x : array, inplace
    approximate solution
b : array
    right hand side
row_start : int
    beginning of the sweep
row_stop : int
    end of the sweep (i.e. one past the last unknown)
row_step : int
    stride used during the sweep (may be negative)

Returns
-------
Nothing, x will be modified inplace

Notes
-----
The unknowns are swept through according to the slice defined
by row_start, row_end, and row_step.  These options are used
to implement standard forward and backward sweeps, or sweeping
only a subset of the unknowns.  A forward sweep is implemented
with gauss_seidel(Ap, Aj, Ax, x, b, 0, N, 1) where N is the
number of rows in matrix A.  Similarly, a backward sweep is
implemented with gauss_seidel(Ap, Aj, Ax, x, b, N, -1, -1).)pbdoc");

    m.def("bsr_gauss_seidel", &_bsr_gauss_seidel<int, float, float>,
        py::arg("Ap").noconvert(), py::arg("Aj").noconvert(), py::arg("Ax").noconvert(), py::arg("x").noconvert(), py::arg("b").noconvert(), py::arg("row_start"), py::arg("row_stop"), py::arg("row_step"), py::arg("blocksize"));
    m.def("bsr_gauss_seidel", &_bsr_gauss_seidel<int, double, double>,
        py::arg("Ap").noconvert(), py::arg("Aj").noconvert(), py::arg("Ax").noconvert(), py::arg("x").noconvert(), py::arg("b").noconvert(), py::arg("row_start"), py::arg("row_stop"), py::arg("row_step"), py::arg("blocksize"));
    m.def("bsr_gauss_seidel", &_bsr_gauss_seidel<int, std::complex<float>, float>,
        py::arg("Ap").noconvert(), py::arg("Aj").noconvert(), py::arg("Ax").noconvert(), py::arg("x").noconvert(), py::arg("b").noconvert(), py::arg("row_start"), py::arg("row_stop"), py::arg("row_step"), py::arg("blocksize"));
    m.def("bsr_gauss_seidel", &_bsr_gauss_seidel<int, std::complex<double>, double>,
        py::arg("Ap").noconvert(), py::arg("Aj").noconvert(), py::arg("Ax").noconvert(), py::arg("x").noconvert(), py::arg("b").noconvert(), py::arg("row_start"), py::arg("row_stop"), py::arg("row_step"), py::arg("blocksize"),
R"pbdoc(
Perform one iteration of Gauss-Seidel relaxation on the linear
system Ax = b, where A is stored in Block CSR format and x and b
are column vectors.  This method applies point-wise relaxation
to the BSR as opposed to \"block relaxation\".

Refer to gauss_seidel for additional information regarding
row_start, row_stop, and row_step.

Parameters
----------
Ap : array
    BSR row pointer
Aj : array
    BSR index array
Ax : array
    BSR data array
x : array, inplace
    approximate solution
b : array
    right hand side
row_start : int
    beginning of the sweep (block row index)
row_stop : int
    end of the sweep (i.e. one past the last unknown)
row_step : int
    stride used during the sweep (may be negative)
blocksize : int
    BSR blocksize (blocks must be square)

Returns
-------
Nothing, x will be modified inplace)pbdoc");

    m.def("jacobi", &_jacobi<int, float, float>,
        py::arg("Ap").noconvert(), py::arg("Aj").noconvert(), py::arg("Ax").noconvert(), py::arg("x").noconvert(), py::arg("b").noconvert(), py::arg("temp").noconvert(), py::arg("row_start"), py::arg("row_stop"), py::arg("row_step"), py::arg("omega").noconvert());
    m.def("jacobi", &_jacobi<int, double, double>,
        py::arg("Ap").noconvert(), py::arg("Aj").noconvert(), py::arg("Ax").noconvert(), py::arg("x").noconvert(), py::arg("b").noconvert(), py::arg("temp").noconvert(), py::arg("row_start"), py::arg("row_stop"), py::arg("row_step"), py::arg("omega").noconvert());
    m.def("jacobi", &_jacobi<int, std::complex<float>, float>,
        py::arg("Ap").noconvert(), py::arg("Aj").noconvert(), py::arg("Ax").noconvert(), py::arg("x").noconvert(), py::arg("b").noconvert(), py::arg("temp").noconvert(), py::arg("row_start"), py::arg("row_stop"), py::arg("row_step"), py::arg("omega").noconvert());
    m.def("jacobi", &_jacobi<int, std::complex<double>, double>,
        py::arg("Ap").noconvert(), py::arg("Aj").noconvert(), py::arg("Ax").noconvert(), py::arg("x").noconvert(), py::arg("b").noconvert(), py::arg("temp").noconvert(), py::arg("row_start"), py::arg("row_stop"), py::arg("row_step"), py::arg("omega").noconvert(),
R"pbdoc(
Perform one iteration of Jacobi relaxation on the linear
system Ax = b, where A is stored in CSR format and x and b
are column vectors.  Damping is controlled by the omega
parameter.

Refer to gauss_seidel for additional information regarding
row_start, row_stop, and row_step.

Parameters
----------
Ap : array
    CSR row pointer
Aj : array
    CSR index array
Ax : array
    CSR data array
x : array, inplace
    approximate solution
b : array
    right hand side
temp, array
    temporary vector the same size as x
row_start : int
    beginning of the sweep
row_stop : int
    end of the sweep (i.e. one past the last unknown)
row_step : int
    stride used during the sweep (may be negative)
omega : float
    damping parameter

Returns
-------
Nothing, x will be modified inplace)pbdoc");

    m.def("jacobi_indexed", &_jacobi_indexed<int, float, float>,
        py::arg("Ap").noconvert(), py::arg("Aj").noconvert(), py::arg("Ax").noconvert(), py::arg("x").noconvert(), py::arg("b").noconvert(), py::arg("indices").noconvert(), py::arg("omega").noconvert());
    m.def("jacobi_indexed", &_jacobi_indexed<int, double, double>,
        py::arg("Ap").noconvert(), py::arg("Aj").noconvert(), py::arg("Ax").noconvert(), py::arg("x").noconvert(), py::arg("b").noconvert(), py::arg("indices").noconvert(), py::arg("omega").noconvert());
    m.def("jacobi_indexed", &_jacobi_indexed<int, std::complex<float>, float>,
        py::arg("Ap").noconvert(), py::arg("Aj").noconvert(), py::arg("Ax").noconvert(), py::arg("x").noconvert(), py::arg("b").noconvert(), py::arg("indices").noconvert(), py::arg("omega").noconvert());
    m.def("jacobi_indexed", &_jacobi_indexed<int, std::complex<double>, double>,
        py::arg("Ap").noconvert(), py::arg("Aj").noconvert(), py::arg("Ax").noconvert(), py::arg("x").noconvert(), py::arg("b").noconvert(), py::arg("indices").noconvert(), py::arg("omega").noconvert(),
R"pbdoc(
Perform one iteration of Jacobi relaxation on the linear
 system Ax = b for a given set of row indices, where A is
 stored in CSR format and x and b are column vectors.
 Damping is controlled by the omega parameter.

 Parameters
     Ap[]       - CSR row pointer
     Aj[]       - CSR index array
     Ax[]       - CSR data array
     x[]        - approximate solution
     b[]        - right hand side
     temp[]     - temporary vector the same size as x
     indices[]  - list of row indices to perform Jacobi on, e.g. F-points
     omega      - damping parameter

 Returns:
     Nothing, x will be modified in place)pbdoc");

    m.def("bsr_jacobi", &_bsr_jacobi<int, float, float>,
        py::arg("Ap").noconvert(), py::arg("Aj").noconvert(), py::arg("Ax").noconvert(), py::arg("x").noconvert(), py::arg("b").noconvert(), py::arg("temp").noconvert(), py::arg("row_start"), py::arg("row_stop"), py::arg("row_step"), py::arg("blocksize"), py::arg("omega").noconvert());
    m.def("bsr_jacobi", &_bsr_jacobi<int, double, double>,
        py::arg("Ap").noconvert(), py::arg("Aj").noconvert(), py::arg("Ax").noconvert(), py::arg("x").noconvert(), py::arg("b").noconvert(), py::arg("temp").noconvert(), py::arg("row_start"), py::arg("row_stop"), py::arg("row_step"), py::arg("blocksize"), py::arg("omega").noconvert());
    m.def("bsr_jacobi", &_bsr_jacobi<int, std::complex<float>, float>,
        py::arg("Ap").noconvert(), py::arg("Aj").noconvert(), py::arg("Ax").noconvert(), py::arg("x").noconvert(), py::arg("b").noconvert(), py::arg("temp").noconvert(), py::arg("row_start"), py::arg("row_stop"), py::arg("row_step"), py::arg("blocksize"), py::arg("omega").noconvert());
    m.def("bsr_jacobi", &_bsr_jacobi<int, std::complex<double>, double>,
        py::arg("Ap").noconvert(), py::arg("Aj").noconvert(), py::arg("Ax").noconvert(), py::arg("x").noconvert(), py::arg("b").noconvert(), py::arg("temp").noconvert(), py::arg("row_start"), py::arg("row_stop"), py::arg("row_step"), py::arg("blocksize"), py::arg("omega").noconvert(),
R"pbdoc(
Perform one iteration of Jacobi relaxation on the linear
system Ax = b, where A is stored in Block CSR format and x and b
are column vectors.  This method applies point-wise relaxation
to the BSR as opposed to \"block relaxation\".

Refer to jacobi for additional information regarding
row_start, row_stop, and row_step.

Parameters
----------
Ap : array
    BSR row pointer
Aj : array
    BSR index array
Ax : array
    BSR data array
x : array, inplace
    approximate solution
b : array
    right hand side
temp : array, inplace
    temporary vector the same size as x
row_start : int
    beginning of the sweep (block row index)
row_stop : int
    end of the sweep (i.e. one past the last unknown)
row_step : int
    stride used during the sweep (may be negative)
blocksize : int
    BSR blocksize (blocks must be square)
omega : float
    damping parameter

Returns
-------
Nothing, x will be modified inplace)pbdoc");

    m.def("bsr_jacobi_indexed", &_bsr_jacobi_indexed<int, float, float>,
        py::arg("Ap").noconvert(), py::arg("Aj").noconvert(), py::arg("Ax").noconvert(), py::arg("x").noconvert(), py::arg("b").noconvert(), py::arg("indices").noconvert(), py::arg("blocksize"), py::arg("omega").noconvert());
    m.def("bsr_jacobi_indexed", &_bsr_jacobi_indexed<int, double, double>,
        py::arg("Ap").noconvert(), py::arg("Aj").noconvert(), py::arg("Ax").noconvert(), py::arg("x").noconvert(), py::arg("b").noconvert(), py::arg("indices").noconvert(), py::arg("blocksize"), py::arg("omega").noconvert());
    m.def("bsr_jacobi_indexed", &_bsr_jacobi_indexed<int, std::complex<float>, float>,
        py::arg("Ap").noconvert(), py::arg("Aj").noconvert(), py::arg("Ax").noconvert(), py::arg("x").noconvert(), py::arg("b").noconvert(), py::arg("indices").noconvert(), py::arg("blocksize"), py::arg("omega").noconvert());
    m.def("bsr_jacobi_indexed", &_bsr_jacobi_indexed<int, std::complex<double>, double>,
        py::arg("Ap").noconvert(), py::arg("Aj").noconvert(), py::arg("Ax").noconvert(), py::arg("x").noconvert(), py::arg("b").noconvert(), py::arg("indices").noconvert(), py::arg("blocksize"), py::arg("omega").noconvert(),
R"pbdoc(
Perform one iteration of Jacobi relaxation on the linear
 system Ax = b for a given set of row indices, where A is
 stored in Block CSR format and x and b are column vectors.
 This method applies point-wise relaxation to the BSR matrix
 for a given set of row block indices, as opposed to "block
 relaxation".

 Parameters
 ----------
 Ap : array
     BSR row pointer
 Aj : array
     BSR index array
 Ax : array
     BSR data array
 x : array
     approximate solution
 b : array
     right hand side
 indices : array
     list of row indices to perform Jacobi on, e.g., F-points.
     Note, it is assumed that indices correspond to blocks in A.
 blocksize : int
     BSR blocksize (blocks must be square)
 omega : float
     damping parameter

 Returns
 -------
     Nothing, x will be modified in place)pbdoc");

    m.def("gauss_seidel_indexed", &_gauss_seidel_indexed<int, float, float>,
        py::arg("Ap").noconvert(), py::arg("Aj").noconvert(), py::arg("Ax").noconvert(), py::arg("x").noconvert(), py::arg("b").noconvert(), py::arg("Id").noconvert(), py::arg("row_start"), py::arg("row_stop"), py::arg("row_step"));
    m.def("gauss_seidel_indexed", &_gauss_seidel_indexed<int, double, double>,
        py::arg("Ap").noconvert(), py::arg("Aj").noconvert(), py::arg("Ax").noconvert(), py::arg("x").noconvert(), py::arg("b").noconvert(), py::arg("Id").noconvert(), py::arg("row_start"), py::arg("row_stop"), py::arg("row_step"));
    m.def("gauss_seidel_indexed", &_gauss_seidel_indexed<int, std::complex<float>, float>,
        py::arg("Ap").noconvert(), py::arg("Aj").noconvert(), py::arg("Ax").noconvert(), py::arg("x").noconvert(), py::arg("b").noconvert(), py::arg("Id").noconvert(), py::arg("row_start"), py::arg("row_stop"), py::arg("row_step"));
    m.def("gauss_seidel_indexed", &_gauss_seidel_indexed<int, std::complex<double>, double>,
        py::arg("Ap").noconvert(), py::arg("Aj").noconvert(), py::arg("Ax").noconvert(), py::arg("x").noconvert(), py::arg("b").noconvert(), py::arg("Id").noconvert(), py::arg("row_start"), py::arg("row_stop"), py::arg("row_step"),
R"pbdoc(
Perform one iteration of Gauss-Seidel relaxation on the linear
system Ax = b, where A is stored in CSR format and x and b
are column vectors.

Parameters
----------
Ap : array
    CSR row pointer
Aj : array
    CSR index array
Ax : array
    CSR data array
x : array, inplace
    approximate solution
b : array
    right hand side
Id : array
    index array representing the
row_start : int
    beginning of the sweep (in array Id)
row_stop : int
    end of the sweep (in array Id)
row_step : int
    stride used during the sweep (may be negative)

Returns
-------
Nothing, x will be modified inplace

Notes
-----
Unlike gauss_seidel, which is restricted to updating a slice
of the unknowns (defined by row_start, row_start, and row_step),
this method updates unknowns according to the rows listed in
an index array.  This allows and arbitrary set of the unknowns
to be updated in an arbitrary order, as is necessary for the
relaxation steps in the Compatible Relaxation method.

In this method the slice arguments are used to define the subset
of the index array Id which is to be considered.)pbdoc");

    m.def("jacobi_ne", &_jacobi_ne<int, float, float>,
        py::arg("Ap").noconvert(), py::arg("Aj").noconvert(), py::arg("Ax").noconvert(), py::arg("x").noconvert(), py::arg("b").noconvert(), py::arg("Tx").noconvert(), py::arg("temp").noconvert(), py::arg("row_start"), py::arg("row_stop"), py::arg("row_step"), py::arg("omega").noconvert());
    m.def("jacobi_ne", &_jacobi_ne<int, double, double>,
        py::arg("Ap").noconvert(), py::arg("Aj").noconvert(), py::arg("Ax").noconvert(), py::arg("x").noconvert(), py::arg("b").noconvert(), py::arg("Tx").noconvert(), py::arg("temp").noconvert(), py::arg("row_start"), py::arg("row_stop"), py::arg("row_step"), py::arg("omega").noconvert());
    m.def("jacobi_ne", &_jacobi_ne<int, std::complex<float>, float>,
        py::arg("Ap").noconvert(), py::arg("Aj").noconvert(), py::arg("Ax").noconvert(), py::arg("x").noconvert(), py::arg("b").noconvert(), py::arg("Tx").noconvert(), py::arg("temp").noconvert(), py::arg("row_start"), py::arg("row_stop"), py::arg("row_step"), py::arg("omega").noconvert());
    m.def("jacobi_ne", &_jacobi_ne<int, std::complex<double>, double>,
        py::arg("Ap").noconvert(), py::arg("Aj").noconvert(), py::arg("Ax").noconvert(), py::arg("x").noconvert(), py::arg("b").noconvert(), py::arg("Tx").noconvert(), py::arg("temp").noconvert(), py::arg("row_start"), py::arg("row_stop"), py::arg("row_step"), py::arg("omega").noconvert(),
R"pbdoc(
Perform NE Jacobi on the linear system A x = b
This effectively carries out weighted-Jacobi on A^TA x = A^T b
(also known as Cimmino's relaxation)

Parameters
----------
Ap : array
    index pointer for CSR matrix A
Aj : array
    column indices for CSR matrix A
Ax : array
    value array for CSR matrix A
x : array, inplace
    current guess to the linear system
b : array
    right hand side
Tx : array
    scaled residual D_A^{-1} (b - Ax)
temp : array
    work space
row_start : int
    controls which rows to start on
row_stop : int
    controls which rows to stop on
row_step : int
    controls which rows to iterate over
omega : array
    size one array that contains the weighted-jacobi
    parameter.  An array must be used to pass in omega to
    account for the case where omega may be complex

Returns
-------
x is modified inplace in an additive, not overwriting fashion

Notes
-----
Primary calling routine is jacobi_ne in relaxation.py)pbdoc");

    m.def("gauss_seidel_ne", &_gauss_seidel_ne<int, float, float>,
        py::arg("Ap").noconvert(), py::arg("Aj").noconvert(), py::arg("Ax").noconvert(), py::arg("x").noconvert(), py::arg("b").noconvert(), py::arg("row_start"), py::arg("row_stop"), py::arg("row_step"), py::arg("Tx").noconvert(), py::arg("omega"));
    m.def("gauss_seidel_ne", &_gauss_seidel_ne<int, double, double>,
        py::arg("Ap").noconvert(), py::arg("Aj").noconvert(), py::arg("Ax").noconvert(), py::arg("x").noconvert(), py::arg("b").noconvert(), py::arg("row_start"), py::arg("row_stop"), py::arg("row_step"), py::arg("Tx").noconvert(), py::arg("omega"));
    m.def("gauss_seidel_ne", &_gauss_seidel_ne<int, std::complex<float>, float>,
        py::arg("Ap").noconvert(), py::arg("Aj").noconvert(), py::arg("Ax").noconvert(), py::arg("x").noconvert(), py::arg("b").noconvert(), py::arg("row_start"), py::arg("row_stop"), py::arg("row_step"), py::arg("Tx").noconvert(), py::arg("omega"));
    m.def("gauss_seidel_ne", &_gauss_seidel_ne<int, std::complex<double>, double>,
        py::arg("Ap").noconvert(), py::arg("Aj").noconvert(), py::arg("Ax").noconvert(), py::arg("x").noconvert(), py::arg("b").noconvert(), py::arg("row_start"), py::arg("row_stop"), py::arg("row_step"), py::arg("Tx").noconvert(), py::arg("omega"),
R"pbdoc(
Perform NE Gauss-Seidel on the linear system A x = b
This effectively carries out Gauss-Seidel on A A.H y = b,
where x = A.h y.

Parameters
----------
Ap : array
    index pointer for CSR matrix A
Aj : array
    column indices for CSR matrix A
Ax : array
    value array for CSR matrix A
x : array
    current guess to the linear system
b : array
    right hand side
Tx : array
    inverse(diag(A A.H))
omega : float
    relaxation parameter (if not 1.0, then algorithm becomes SOR)
row_start,stop,step : int
    controls which rows to iterate over

Returns
-------
x is modified inplace in an additive, not overwriting fashion

Notes
-----
Primary calling routine is gass_seidel_ne in relaxation.py)pbdoc");

    m.def("gauss_seidel_nr", &_gauss_seidel_nr<int, float, float>,
        py::arg("Ap").noconvert(), py::arg("Aj").noconvert(), py::arg("Ax").noconvert(), py::arg("x").noconvert(), py::arg("z").noconvert(), py::arg("col_start"), py::arg("col_stop"), py::arg("col_step"), py::arg("Tx").noconvert(), py::arg("omega"));
    m.def("gauss_seidel_nr", &_gauss_seidel_nr<int, double, double>,
        py::arg("Ap").noconvert(), py::arg("Aj").noconvert(), py::arg("Ax").noconvert(), py::arg("x").noconvert(), py::arg("z").noconvert(), py::arg("col_start"), py::arg("col_stop"), py::arg("col_step"), py::arg("Tx").noconvert(), py::arg("omega"));
    m.def("gauss_seidel_nr", &_gauss_seidel_nr<int, std::complex<float>, float>,
        py::arg("Ap").noconvert(), py::arg("Aj").noconvert(), py::arg("Ax").noconvert(), py::arg("x").noconvert(), py::arg("z").noconvert(), py::arg("col_start"), py::arg("col_stop"), py::arg("col_step"), py::arg("Tx").noconvert(), py::arg("omega"));
    m.def("gauss_seidel_nr", &_gauss_seidel_nr<int, std::complex<double>, double>,
        py::arg("Ap").noconvert(), py::arg("Aj").noconvert(), py::arg("Ax").noconvert(), py::arg("x").noconvert(), py::arg("z").noconvert(), py::arg("col_start"), py::arg("col_stop"), py::arg("col_step"), py::arg("Tx").noconvert(), py::arg("omega"),
R"pbdoc(
Perform NR Gauss-Seidel on the linear system A x = b
This effectively carries out Gauss-Seidel on A.H A x = A.H b

Parameters
----------
Ap : array
    index pointer for CSC matrix A
Aj : array
    row indices for CSC matrix A
Ax : array
    value array for CSC matrix A
x : array
    current guess to the linear system
z : array
    initial residual
Tx : array
    inverse(diag(A.H A))
omega : float
    relaxation parameter (if not 1.0, then algorithm becomes SOR)
col_start,stop,step : int
    controls which rows to iterate over

Returns
-------
x is modified inplace in an additive, not overwriting fashion

Notes
-----
Primary calling routine is gauss_seidel_nr in relaxation.py)pbdoc");

    m.def("block_jacobi", &_block_jacobi<int, float, float>,
        py::arg("Ap").noconvert(), py::arg("Aj").noconvert(), py::arg("Ax").noconvert(), py::arg("x").noconvert(), py::arg("b").noconvert(), py::arg("Tx").noconvert(), py::arg("temp").noconvert(), py::arg("row_start"), py::arg("row_stop"), py::arg("row_step"), py::arg("omega").noconvert(), py::arg("blocksize"));
    m.def("block_jacobi", &_block_jacobi<int, double, double>,
        py::arg("Ap").noconvert(), py::arg("Aj").noconvert(), py::arg("Ax").noconvert(), py::arg("x").noconvert(), py::arg("b").noconvert(), py::arg("Tx").noconvert(), py::arg("temp").noconvert(), py::arg("row_start"), py::arg("row_stop"), py::arg("row_step"), py::arg("omega").noconvert(), py::arg("blocksize"));
    m.def("block_jacobi", &_block_jacobi<int, std::complex<float>, float>,
        py::arg("Ap").noconvert(), py::arg("Aj").noconvert(), py::arg("Ax").noconvert(), py::arg("x").noconvert(), py::arg("b").noconvert(), py::arg("Tx").noconvert(), py::arg("temp").noconvert(), py::arg("row_start"), py::arg("row_stop"), py::arg("row_step"), py::arg("omega").noconvert(), py::arg("blocksize"));
    m.def("block_jacobi", &_block_jacobi<int, std::complex<double>, double>,
        py::arg("Ap").noconvert(), py::arg("Aj").noconvert(), py::arg("Ax").noconvert(), py::arg("x").noconvert(), py::arg("b").noconvert(), py::arg("Tx").noconvert(), py::arg("temp").noconvert(), py::arg("row_start"), py::arg("row_stop"), py::arg("row_step"), py::arg("omega").noconvert(), py::arg("blocksize"),
R"pbdoc(
Perform one iteration of block Jacobi relaxation on the linear
system Ax = b, where A is stored in BSR format and x and b
are column vectors.  Damping is controlled by the omega
parameter.

Refer to gauss_seidel for additional information regarding
row_start, row_stop, and row_step.

Parameters
----------
Ap : array
    BSR row pointer
Aj : array
    BSR index array
Ax : array
    BSR data array, blocks assumed square
x : array, inplace
    approximate solution
b : array
    right hand side
Tx : array
    Inverse of each diagonal block of A stored
    as a (n/blocksize, blocksize, blocksize) array
temp : array
    temporary vector the same size as x
row_start : int
    beginning of the sweep
row_stop : int
    end of the sweep (i.e. one past the last unknown)
row_step : int
    stride used during the sweep (may be negative)
omega : float
    damping parameter
blocksize int
    dimension of sqare blocks in BSR matrix A)pbdoc");

    m.def("block_jacobi_indexed", &_block_jacobi_indexed<int, float, float>,
        py::arg("Ap").noconvert(), py::arg("Aj").noconvert(), py::arg("Ax").noconvert(), py::arg("x").noconvert(), py::arg("b").noconvert(), py::arg("Tx").noconvert(), py::arg("indices").noconvert(), py::arg("omega").noconvert(), py::arg("blocksize"));
    m.def("block_jacobi_indexed", &_block_jacobi_indexed<int, double, double>,
        py::arg("Ap").noconvert(), py::arg("Aj").noconvert(), py::arg("Ax").noconvert(), py::arg("x").noconvert(), py::arg("b").noconvert(), py::arg("Tx").noconvert(), py::arg("indices").noconvert(), py::arg("omega").noconvert(), py::arg("blocksize"));
    m.def("block_jacobi_indexed", &_block_jacobi_indexed<int, std::complex<float>, float>,
        py::arg("Ap").noconvert(), py::arg("Aj").noconvert(), py::arg("Ax").noconvert(), py::arg("x").noconvert(), py::arg("b").noconvert(), py::arg("Tx").noconvert(), py::arg("indices").noconvert(), py::arg("omega").noconvert(), py::arg("blocksize"));
    m.def("block_jacobi_indexed", &_block_jacobi_indexed<int, std::complex<double>, double>,
        py::arg("Ap").noconvert(), py::arg("Aj").noconvert(), py::arg("Ax").noconvert(), py::arg("x").noconvert(), py::arg("b").noconvert(), py::arg("Tx").noconvert(), py::arg("indices").noconvert(), py::arg("omega").noconvert(), py::arg("blocksize"),
R"pbdoc(
Perform one iteration of block Jacobi relaxation on the linear
 system Ax = b for a given set of (block) row indices. A is
 stored in BSR format and x and b are column vectors. Damping
 is controlled by the parameter omega.

 Parameters
<<<<<<< HEAD
 ----------
 Ap : array
     BSR row pointer
 Aj : array
     BSR index array
 Ax : array
     BSR data array, blocks assumed square
 x : array
     approximate solution
 b : array
     right hand side
 Tx : array
     Inverse of each diagonal block of A stored
     as a (n/blocksize, blocksize, blocksize) array
 indices : array
     Indices
 omega : float
     damping parameter
 blocksize : int
     dimension of square blocks in BSR matrix A

 Returns
 -------
=======
     Ap[]       - BSR row pointer
     Aj[]       - BSR index array
     Ax[]       - BSR data array, blocks assumed square
     x[]        - approximate solution
     b[]        - right hand side
     Tx[]       - Inverse of each diagonal block of A stored
                  as a (n/blocksize, blocksize, blocksize) array
     indices[]  - Block indices over which to relax
     omega      - damping parameter
     blocksize  - dimension of sqare blocks in BSR matrix A

 Returns:
>>>>>>> 306ec8c7
     Nothing, x will be modified in place)pbdoc");

    m.def("block_gauss_seidel", &_block_gauss_seidel<int, float, float>,
        py::arg("Ap").noconvert(), py::arg("Aj").noconvert(), py::arg("Ax").noconvert(), py::arg("x").noconvert(), py::arg("b").noconvert(), py::arg("Tx").noconvert(), py::arg("row_start"), py::arg("row_stop"), py::arg("row_step"), py::arg("blocksize"));
    m.def("block_gauss_seidel", &_block_gauss_seidel<int, double, double>,
        py::arg("Ap").noconvert(), py::arg("Aj").noconvert(), py::arg("Ax").noconvert(), py::arg("x").noconvert(), py::arg("b").noconvert(), py::arg("Tx").noconvert(), py::arg("row_start"), py::arg("row_stop"), py::arg("row_step"), py::arg("blocksize"));
    m.def("block_gauss_seidel", &_block_gauss_seidel<int, std::complex<float>, float>,
        py::arg("Ap").noconvert(), py::arg("Aj").noconvert(), py::arg("Ax").noconvert(), py::arg("x").noconvert(), py::arg("b").noconvert(), py::arg("Tx").noconvert(), py::arg("row_start"), py::arg("row_stop"), py::arg("row_step"), py::arg("blocksize"));
    m.def("block_gauss_seidel", &_block_gauss_seidel<int, std::complex<double>, double>,
        py::arg("Ap").noconvert(), py::arg("Aj").noconvert(), py::arg("Ax").noconvert(), py::arg("x").noconvert(), py::arg("b").noconvert(), py::arg("Tx").noconvert(), py::arg("row_start"), py::arg("row_stop"), py::arg("row_step"), py::arg("blocksize"),
R"pbdoc(
Perform one iteration of block Gauss-Seidel relaxation on
the linear system Ax = b, where A is stored in BSR format
and x and b are column vectors.

Refer to gauss_seidel for additional information regarding
row_start, row_stop, and row_step.

Parameters
----------
Ap : array
    BSR row pointer
Aj : array
    BSR index array
Ax : array
    BSR data array, blocks assumed square
x : array, inplace
    approximate solution
b : array
    right hand side
Tx : array
    Inverse of each diagonal block of A stored
    as a (n/blocksize, blocksize, blocksize) array
row_start : int
    beginning of the sweep
row_stop : int
    end of the sweep (i.e. one past the last unknown)
row_step : int
    stride used during the sweep (may be negative)
blocksize : int
    dimension of square blocks in BSR matrix A)pbdoc");

    m.def("block_gauss_seidel_indexed", &_block_gauss_seidel_indexed<int, float, float>,
        py::arg("Ap").noconvert(), py::arg("Aj").noconvert(), py::arg("Ax").noconvert(), py::arg("x").noconvert(), py::arg("b").noconvert(), py::arg("Tx").noconvert(), py::arg("indices").noconvert(), py::arg("row_start"), py::arg("row_stop"), py::arg("row_step"), py::arg("blocksize"));
    m.def("block_gauss_seidel_indexed", &_block_gauss_seidel_indexed<int, double, double>,
        py::arg("Ap").noconvert(), py::arg("Aj").noconvert(), py::arg("Ax").noconvert(), py::arg("x").noconvert(), py::arg("b").noconvert(), py::arg("Tx").noconvert(), py::arg("indices").noconvert(), py::arg("row_start"), py::arg("row_stop"), py::arg("row_step"), py::arg("blocksize"));
    m.def("block_gauss_seidel_indexed", &_block_gauss_seidel_indexed<int, std::complex<float>, float>,
        py::arg("Ap").noconvert(), py::arg("Aj").noconvert(), py::arg("Ax").noconvert(), py::arg("x").noconvert(), py::arg("b").noconvert(), py::arg("Tx").noconvert(), py::arg("indices").noconvert(), py::arg("row_start"), py::arg("row_stop"), py::arg("row_step"), py::arg("blocksize"));
    m.def("block_gauss_seidel_indexed", &_block_gauss_seidel_indexed<int, std::complex<double>, double>,
        py::arg("Ap").noconvert(), py::arg("Aj").noconvert(), py::arg("Ax").noconvert(), py::arg("x").noconvert(), py::arg("b").noconvert(), py::arg("Tx").noconvert(), py::arg("indices").noconvert(), py::arg("row_start"), py::arg("row_stop"), py::arg("row_step"), py::arg("blocksize"),
R"pbdoc(
Perform one iteration of block Gauss-Seidel relaxation on the
linear system Ax = b, for a given set of (block) row indices.
A is stored in BSR format and x and b are column vectors.

 Parameters
     Ap[]       - BSR row pointer
     Aj[]       - BSR index array
     Ax[]       - BSR data array, blocks assumed square
     x[]        - approximate solution
     b[]        - right hand side
     Tx[]       - Inverse of each diagonal block of A stored
                  as a (n/blocksize, blocksize, blocksize) array
     indices[]  - Block indices over which to relax
     blocksize  - dimension of sqare blocks in BSR matrix A

 Returns:
     Nothing, x will be modified in place)pbdoc");

    m.def("extract_subblocks", &_extract_subblocks<int, float, float>,
        py::arg("Ap").noconvert(), py::arg("Aj").noconvert(), py::arg("Ax").noconvert(), py::arg("Tx").noconvert(), py::arg("Tp").noconvert(), py::arg("Sj").noconvert(), py::arg("Sp").noconvert(), py::arg("nsdomains"), py::arg("nrows"));
    m.def("extract_subblocks", &_extract_subblocks<int, double, double>,
        py::arg("Ap").noconvert(), py::arg("Aj").noconvert(), py::arg("Ax").noconvert(), py::arg("Tx").noconvert(), py::arg("Tp").noconvert(), py::arg("Sj").noconvert(), py::arg("Sp").noconvert(), py::arg("nsdomains"), py::arg("nrows"));
    m.def("extract_subblocks", &_extract_subblocks<int, std::complex<float>, float>,
        py::arg("Ap").noconvert(), py::arg("Aj").noconvert(), py::arg("Ax").noconvert(), py::arg("Tx").noconvert(), py::arg("Tp").noconvert(), py::arg("Sj").noconvert(), py::arg("Sp").noconvert(), py::arg("nsdomains"), py::arg("nrows"));
    m.def("extract_subblocks", &_extract_subblocks<int, std::complex<double>, double>,
        py::arg("Ap").noconvert(), py::arg("Aj").noconvert(), py::arg("Ax").noconvert(), py::arg("Tx").noconvert(), py::arg("Tp").noconvert(), py::arg("Sj").noconvert(), py::arg("Sp").noconvert(), py::arg("nsdomains"), py::arg("nrows"),
R"pbdoc(
Extract diagonal blocks from A and insert into a linear array.
This is a helper function for overlapping_schwarz_csr.

Parameters
----------
Ap : array
    CSR row pointer
Aj : array
    CSR index array
    must be sorted for each row
Ax : array
    CSR data array, blocks assumed square
Tx : array, inplace
    Inverse of each diagonal block of A, stored in row major
Tp : array
    Pointer array into Tx indicating where the
    diagonal blocks start and stop
Sj : array
    Indices of each subdomain
    must be sorted over each subdomain
Sp : array
    Pointer array indicating where each subdomain
    starts and stops
nsdomains : int
    Number of subdomains
nrows : int
    Number of rows

Returns
-------
Nothing, Tx will be modified inplace)pbdoc");

    m.def("overlapping_schwarz_csr", &_overlapping_schwarz_csr<int, float, float>,
        py::arg("Ap").noconvert(), py::arg("Aj").noconvert(), py::arg("Ax").noconvert(), py::arg("x").noconvert(), py::arg("b").noconvert(), py::arg("Tx").noconvert(), py::arg("Tp").noconvert(), py::arg("Sj").noconvert(), py::arg("Sp").noconvert(), py::arg("nsdomains"), py::arg("nrows"), py::arg("row_start"), py::arg("row_stop"), py::arg("row_step"));
    m.def("overlapping_schwarz_csr", &_overlapping_schwarz_csr<int, double, double>,
        py::arg("Ap").noconvert(), py::arg("Aj").noconvert(), py::arg("Ax").noconvert(), py::arg("x").noconvert(), py::arg("b").noconvert(), py::arg("Tx").noconvert(), py::arg("Tp").noconvert(), py::arg("Sj").noconvert(), py::arg("Sp").noconvert(), py::arg("nsdomains"), py::arg("nrows"), py::arg("row_start"), py::arg("row_stop"), py::arg("row_step"));
    m.def("overlapping_schwarz_csr", &_overlapping_schwarz_csr<int, std::complex<float>, float>,
        py::arg("Ap").noconvert(), py::arg("Aj").noconvert(), py::arg("Ax").noconvert(), py::arg("x").noconvert(), py::arg("b").noconvert(), py::arg("Tx").noconvert(), py::arg("Tp").noconvert(), py::arg("Sj").noconvert(), py::arg("Sp").noconvert(), py::arg("nsdomains"), py::arg("nrows"), py::arg("row_start"), py::arg("row_stop"), py::arg("row_step"));
    m.def("overlapping_schwarz_csr", &_overlapping_schwarz_csr<int, std::complex<double>, double>,
        py::arg("Ap").noconvert(), py::arg("Aj").noconvert(), py::arg("Ax").noconvert(), py::arg("x").noconvert(), py::arg("b").noconvert(), py::arg("Tx").noconvert(), py::arg("Tp").noconvert(), py::arg("Sj").noconvert(), py::arg("Sp").noconvert(), py::arg("nsdomains"), py::arg("nrows"), py::arg("row_start"), py::arg("row_stop"), py::arg("row_step"),
R"pbdoc(
Perform one iteration of an overlapping Schwarz relaxation on
the linear system Ax = b, where A is stored in CSR format
and x and b are column vectors.

Refer to gauss_seidel for additional information regarding
row_start, row_stop, and row_step.

Parameters
----------
Ap : array
    CSR row pointer
Aj : array
    CSR index array
Ax : array
    CSR data array, blocks assumed square
x : array, inplace
    approximate solution
b : array
    right hand side
Tx : array
    Inverse of each diagonal block of A, stored in row major
Tp : array
    Pointer array into Tx indicating where the diagonal blocks start and stop
Sj : array
    Indices of each subdomain
    must be sorted over each subdomain
Sp : array
    Pointer array indicating where each subdomain starts and stops
nsdomains
    Number of subdomains
nrows
    Number of rows
row_start : int
    The subdomains are processed in this order,
row_stop : int
    for(i = row_start, i != row_stop, i+=row_step)
row_step : int
    {...computation...}

Returns
-------
Nothing, x will be modified inplace)pbdoc");

}
<|MERGE_RESOLUTION|>--- conflicted
+++ resolved
@@ -1189,50 +1189,8 @@
     m.def("block_jacobi_indexed", &_block_jacobi_indexed<int, std::complex<double>, double>,
         py::arg("Ap").noconvert(), py::arg("Aj").noconvert(), py::arg("Ax").noconvert(), py::arg("x").noconvert(), py::arg("b").noconvert(), py::arg("Tx").noconvert(), py::arg("indices").noconvert(), py::arg("omega").noconvert(), py::arg("blocksize"),
 R"pbdoc(
-Perform one iteration of block Jacobi relaxation on the linear
- system Ax = b for a given set of (block) row indices. A is
- stored in BSR format and x and b are column vectors. Damping
- is controlled by the parameter omega.
-
- Parameters
-<<<<<<< HEAD
- ----------
- Ap : array
-     BSR row pointer
- Aj : array
-     BSR index array
- Ax : array
-     BSR data array, blocks assumed square
- x : array
-     approximate solution
- b : array
-     right hand side
- Tx : array
-     Inverse of each diagonal block of A stored
-     as a (n/blocksize, blocksize, blocksize) array
- indices : array
-     Indices
- omega : float
-     damping parameter
- blocksize : int
-     dimension of square blocks in BSR matrix A
-
- Returns
+Returns
  -------
-=======
-     Ap[]       - BSR row pointer
-     Aj[]       - BSR index array
-     Ax[]       - BSR data array, blocks assumed square
-     x[]        - approximate solution
-     b[]        - right hand side
-     Tx[]       - Inverse of each diagonal block of A stored
-                  as a (n/blocksize, blocksize, blocksize) array
-     indices[]  - Block indices over which to relax
-     omega      - damping parameter
-     blocksize  - dimension of sqare blocks in BSR matrix A
-
- Returns:
->>>>>>> 306ec8c7
      Nothing, x will be modified in place)pbdoc");
 
     m.def("block_gauss_seidel", &_block_gauss_seidel<int, float, float>,
