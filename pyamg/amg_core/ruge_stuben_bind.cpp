--- conflicted
+++ resolved
@@ -112,22 +112,22 @@
 template<class I>
 void _rs_cf_splitting(
           const I n_nodes,
-py::array_t<I> & C_rowptr,
-py::array_t<I> & C_colinds,
+      py::array_t<I> & Sp,
+      py::array_t<I> & Sj,
       py::array_t<I> & Tp,
       py::array_t<I> & Tj,
 py::array_t<I> & influence,
 py::array_t<I> & splitting
                       )
 {
-    auto py_C_rowptr = C_rowptr.unchecked();
-    auto py_C_colinds = C_colinds.unchecked();
+    auto py_Sp = Sp.unchecked();
+    auto py_Sj = Sj.unchecked();
     auto py_Tp = Tp.unchecked();
     auto py_Tj = Tj.unchecked();
     auto py_influence = influence.unchecked();
     auto py_splitting = splitting.mutable_unchecked();
-    const I *_C_rowptr = py_C_rowptr.data();
-    const I *_C_colinds = py_C_colinds.data();
+    const I *_Sp = py_Sp.data();
+    const I *_Sj = py_Sj.data();
     const I *_Tp = py_Tp.data();
     const I *_Tj = py_Tj.data();
     const I *_influence = py_influence.data();
@@ -135,8 +135,8 @@
 
     return rs_cf_splitting<I>(
                   n_nodes,
-                _C_rowptr, C_rowptr.shape(0),
-               _C_colinds, C_colinds.shape(0),
+                      _Sp, Sp.shape(0),
+                      _Sj, Sj.shape(0),
                       _Tp, Tp.shape(0),
                       _Tj, Tj.shape(0),
                _influence, influence.shape(0),
@@ -147,40 +147,22 @@
 template<class I>
 void _rs_cf_splitting_pass2(
           const I n_nodes,
-<<<<<<< HEAD
-py::array_t<I> & C_rowptr,
-py::array_t<I> & C_colinds,
+      py::array_t<I> & Sp,
+      py::array_t<I> & Sj,
 py::array_t<I> & splitting
                             )
 {
-    auto py_C_rowptr = C_rowptr.unchecked();
-    auto py_C_colinds = C_colinds.unchecked();
+    auto py_Sp = Sp.unchecked();
+    auto py_Sj = Sj.unchecked();
     auto py_splitting = splitting.mutable_unchecked();
-    const I *_C_rowptr = py_C_rowptr.data();
-    const I *_C_colinds = py_C_colinds.data();
-=======
-      py::array_t<I> & Sp,
-      py::array_t<I> & Sj,
-py::array_t<I> & splitting
-                            )
-{
-    auto py_Sp = Sp.unchecked();
-    auto py_Sj = Sj.unchecked();
-    auto py_splitting = splitting.mutable_unchecked();
-    const I *_Sp = py_Sp.data();
-    const I *_Sj = py_Sj.data();
->>>>>>> 3b6b599c
+    const I *_Sp = py_Sp.data();
+    const I *_Sj = py_Sj.data();
     I *_splitting = py_splitting.mutable_data();
 
     return rs_cf_splitting_pass2<I>(
                   n_nodes,
-<<<<<<< HEAD
-                _C_rowptr, C_rowptr.shape(0),
-               _C_colinds, C_colinds.shape(0),
-=======
-                      _Sp, Sp.shape(0),
-                      _Sj, Sj.shape(0),
->>>>>>> 3b6b599c
+                      _Sp, Sp.shape(0),
+                      _Sj, Sj.shape(0),
                _splitting, splitting.shape(0)
                                     );
 }
@@ -713,11 +695,7 @@
      Nothing, x[i] will hold row i's maximum magnitude entry)pbdoc");
 
     m.def("rs_cf_splitting", &_rs_cf_splitting<int>,
-<<<<<<< HEAD
-        py::arg("n_nodes"), py::arg("C_rowptr").noconvert(), py::arg("C_colinds").noconvert(), py::arg("Tp").noconvert(), py::arg("Tj").noconvert(), py::arg("influence").noconvert(), py::arg("splitting").noconvert(),
-=======
         py::arg("n_nodes"), py::arg("Sp").noconvert(), py::arg("Sj").noconvert(), py::arg("Tp").noconvert(), py::arg("Tj").noconvert(), py::arg("influence").noconvert(), py::arg("splitting").noconvert(),
->>>>>>> 3b6b599c
 R"pbdoc(
 splitting - array to store the C/F splitting
 
@@ -725,11 +703,7 @@
   The splitting array must be preallocated)pbdoc");
 
     m.def("rs_cf_splitting_pass2", &_rs_cf_splitting_pass2<int>,
-<<<<<<< HEAD
-        py::arg("n_nodes"), py::arg("C_rowptr").noconvert(), py::arg("C_colinds").noconvert(), py::arg("splitting").noconvert(),
-=======
         py::arg("n_nodes"), py::arg("Sp").noconvert(), py::arg("Sj").noconvert(), py::arg("splitting").noconvert(),
->>>>>>> 3b6b599c
 R"pbdoc(
 )pbdoc");
 
