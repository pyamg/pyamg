instantiate:
- types:
    - [int, float, float]
    - [int, double, double]
    - [int, "std::complex<float>", float]
    - [int, "std::complex<double>", double]
  functions:
    - apply_householders
    - householder_hornerscheme
    - apply_givens
    - gauss_seidel
    - bsr_gauss_seidel
    - jacobi
    - bsr_jacobi
    - gauss_seidel_indexed
    - jacobi_ne
    - gauss_seidel_nr
    - gauss_seidel_ne
    - block_jacobi
    - block_gauss_seidel
    - extract_subblocks
    - overlapping_schwarz_csr
    - pinv_array
    - symmetric_strength_of_connection
    - satisfy_constraints_helper
    - calc_BtB
    - incomplete_mat_mult_bsr
    - truncate_rows_csr
    - classical_strength_of_connection_abs
    - maximum_row_value
    - evolution_strength_helper
    - incomplete_mat_mult_csr
<<<<<<< HEAD
    - jacobi_indexed
    - bsr_jacobi_indexed
    - block_jacobi_indexed
=======
    - filter_matrix_rows
>>>>>>> 90bb3366

- types:
    - [int,float]
    - [int,double]
  functions:
    - fit_candidates_real
    - rs_direct_interpolation_pass2
    - cr_helper
    - apply_distance_filter
    - apply_absolute_distance_filter
    - min_blocks
    - classical_strength_of_connection_min

- types:
    - [int,float,"std::complex<float>"]
    - [int,double,"std::complex<double>"]
  functions:
    - fit_candidates_complex

- types:
    - [int, int]
    - [int, float]
    - [int, double]
  functions:
    - csc_scale_rows
    - csc_scale_columns
    - cluster_center
    - bellman_ford
    - lloyd_cluster
    - lloyd_cluster_adv
    - lloyd_cluster_exact

- types:
    - [int, int]
  functions:
    - maximal_independent_set_serial
    - vertex_coloring_mis

- types:
    - [int, int, double]
  functions:
    - maximal_independent_set_parallel
    - maximal_independent_set_k_parallel
    - vertex_coloring_jones_plassmann
    - vertex_coloring_LDF

- types:
    - [int]
  functions:
    - breadth_first_search
    - connected_components
    - naive_aggregation
    - standard_aggregation
    - rs_cf_splitting
    - rs_cf_splitting_pass2
    - cljp_naive_splitting
    - rs_direct_interpolation_pass1
    - cluster_node_incidence
    - print_it

- types:
    - [int, float]
    - [int, double]
    - [int, "std::complex<float>"]
    - [int, "std::complex<double>"]
  functions:
    - csr_matvec

remaps:
    - fit_candidates_real: fit_candidates
    - fit_candidates_complex: fit_candidates<|MERGE_RESOLUTION|>--- conflicted
+++ resolved
@@ -30,13 +30,10 @@
     - maximum_row_value
     - evolution_strength_helper
     - incomplete_mat_mult_csr
-<<<<<<< HEAD
     - jacobi_indexed
     - bsr_jacobi_indexed
     - block_jacobi_indexed
-=======
     - filter_matrix_rows
->>>>>>> 90bb3366
 
 - types:
     - [int,float]
