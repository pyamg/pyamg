--- conflicted
+++ resolved
@@ -34,7 +34,6 @@
     - jacobi_indexed
     - bsr_jacobi_indexed
     - block_jacobi_indexed
-    - filter_matrix_rows
 
 - types:
     - [int,float]
@@ -52,12 +51,9 @@
     - mod_standard_interpolation_pass2
     - extended_plusi_interpolation_pass2
     - extended_interpolation_pass2
-<<<<<<< HEAD
     - one_point_interpolation
     - approx_ideal_restriction_pass2
     - block_approx_ideal_restriction_pass2
-=======
->>>>>>> cd4c8d89
 
 - types:
     - [int,float,"std::complex<float>"]
@@ -105,10 +101,7 @@
     - rs_direct_interpolation_pass1
     - rs_standard_interpolation_pass1
     - distance_two_amg_interpolation_pass1
-<<<<<<< HEAD
     - approx_ideal_restriction_pass1
-=======
->>>>>>> cd4c8d89
     - cluster_node_incidence
     - print_it
 
