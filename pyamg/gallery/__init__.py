--- conflicted
+++ resolved
@@ -28,6 +28,7 @@
 __all__ = [
     'advection_2d',
     'demo',
+    'fem',
     'diffusion',
     'diffusion_stencil_2d',
     'elasticity',
@@ -39,11 +40,6 @@
     'poisson',
     'regular_triangle_mesh',
     'sprand',
-<<<<<<< HEAD
-    'demo',
-    'fem',
-=======
     'stencil',
     'stencil_grid',
->>>>>>> fa14a60d
 ]