--- conflicted
+++ resolved
@@ -136,8 +136,7 @@
                           [1, 2],
                           [4, 3]], dtype=np.int32)
         w = np.array([2, 1, 2, 1, 4, 5, 3, 1], dtype=float)
-<<<<<<< HEAD
-        G = sparse.coo_matrix((w, (Edges[:, 0], Edges[:, 1])))
+        G = sparse.coo_array((w, (Edges[:, 0], Edges[:, 1])))
         distances_FROM_center = np.array([[0.,     1.,     4., 3.,     3.],
                                           [np.inf, 0.,     3., 2.,     2.],
                                           [np.inf, np.inf, 0., np.inf, np.inf],
@@ -150,21 +149,6 @@
 
             distance, nearest, predecessor = bellman_ford(G, [center])
             assert_equal(distance, distances_FROM_center[center])
-=======
-        G = sparse.coo_array((w, (Edges[:, 0], Edges[:, 1])))
-        distances_FROM_seed = np.array([[0.,     1.,     4., 3.,     3.],
-                                        [np.inf, 0.,     3., 2.,     2.],
-                                        [np.inf, np.inf, 0., np.inf, np.inf],
-                                        [np.inf, 1.,     4., 0.,     3.],
-                                        [np.inf, 2.,     5., 1.,     0.]])
-
-        for seed in range(5):
-            distance, _nearest = bellman_ford_reference(G, [seed])
-            assert_equal(distance, distances_FROM_seed[seed])
-
-            distance, _nearest = bellman_ford(G, [seed])
-            assert_equal(distance, distances_FROM_seed[seed])
->>>>>>> fa14a60d
 
     def test_lloyd_cluster(self):
         np.random.seed(3125088753)
@@ -176,11 +160,7 @@
                 if n_clusters > G.shape[0]:
                     continue
 
-<<<<<<< HEAD
                 clusters, centers = lloyd_cluster(G, n_clusters)
-=======
-                _distances, _clusters, _centers = lloyd_cluster(G, n_seeds)
->>>>>>> fa14a60d
 
 
 class TestComplexGraph(TestCase):
@@ -221,11 +201,7 @@
                 if n_clusters > G.shape[0]:
                     continue
 
-<<<<<<< HEAD
                 clusters, centers = lloyd_cluster(G, n_clusters)
-=======
-                _distances, _clusters, _centers = lloyd_cluster(G, n_seeds)
->>>>>>> fa14a60d
 
 
 class TestVertexColorings(TestCase):
