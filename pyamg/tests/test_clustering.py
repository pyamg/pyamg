--- conflicted
+++ resolved
@@ -1,11 +1,6 @@
 """Test clustering routines in amg_core."""
 import numpy as np
-<<<<<<< HEAD
 from numpy.testing import TestCase, assert_array_equal
-=======
-from pyamg import amg_core
-from pyamg.gallery import load_example
->>>>>>> fa14a60d
 from scipy import sparse
 
 from pyamg import amg_core
@@ -63,44 +58,7 @@
         G[4, [0, 1, 2, 3, 5]] = 1
         G[5, [1, 2, 4]] = 1
         G[[0, 1, 2, 3, 4, 5], [0, 1, 2, 3, 4, 5]] = [3, 5, 3, 3, 5, 3]
-<<<<<<< HEAD
-        G = sparse.csr_matrix(G)
-=======
         G = sparse.csr_array(G)
-        cases[0] = (G)
-
-        cm = np.array([0, 1, 1, 0, 0, 1], dtype=np.int32)
-        ICp = np.array([0, 3, 6], dtype=np.int32)
-        ICi = np.array([0, 3, 4, 1, 2, 5], dtype=np.int32)
-        L = np.array([0, 0, 1, 1, 2, 2], dtype=np.int32)
-        cluster_node_incidence_input[0] = {'num_clusters': 2,
-                                           'cm': cm}
-        cluster_node_incidence_output[0] = {'ICp': ICp,
-                                            'ICi': ICi,
-                                            'L': L}
-
-        cluster_center_input[0] = {'a': [0, 1],
-                                   'num_clusters': 2,
-                                   'cm': np.array([0, 1, 1, 0, 0, 1], dtype=np.int32),
-                                   'ICp': np.array([0, 3, 6], dtype=np.int32),
-                                   'ICi': np.array([0, 3, 4, 1, 2, 5], dtype=np.int32),
-                                   'L': np.array([0, 0, 1, 1, 2, 2], dtype=np.int32)}
-        cluster_center_output[0] = [0, 1]
-
-        bellman_ford_input[0] = {'seeds': [0, 5]}
-        bellman_ford_output[0] = {'cm': np.array([0, 0, 1, 0, 0, 1], dtype=np.int32),
-                                  'd': np.array([0., 1., 1., 1., 1., 0.], dtype=G.dtype)}
-
-        lloyd_cluster_input[0] = {'seeds': np.array([0, 5], dtype=np.int32)}
-        lloyd_cluster_output[0] = {'cm': np.array([0, 0, 1, 0, 0, 1], dtype=np.int32),
-                                   'd': np.array([1., 0., 0., 1., 0., 0.], dtype=G.dtype),
-                                   'c': np.array([0, 5], dtype=np.int32)}
-
-        lloyd_cluster_exact_input[0] = {'seeds': np.array([0, 5], dtype=np.int32)}
-        lloyd_cluster_exact_output[0] = {'cm': np.array([0, 0, 1, 0, 1, 1], dtype=np.int32),
-                                         'd': np.array([0, 1, 1, 1, 1, 0], dtype=G.dtype),
-                                         'c': np.array([0, 2], dtype=np.int32)}
->>>>>>> fa14a60d
 
         case = {}
         case['id'] = 0
@@ -155,7 +113,6 @@
         G[10, [4, 9, 11]] = 1
         G[11, [9, 10]] = 1
         G[np.arange(12), np.arange(12)] = [2, 3, 4, 2, 2, 4, 4, 2, 2, 4, 3, 2]
-<<<<<<< HEAD
         G = sparse.csr_matrix(G)
 
         case = {}
@@ -166,27 +123,6 @@
         cases_bellman_ford_balanced.append(case)
 
         ############################################################
-=======
-        G = sparse.csr_array(G)
-        cases.append(G)
-
-        cm = np.array([0, 0, 0, 0, 1, 1, 0, 0, 1, 1, 1, 1], dtype=np.int32)
-        ICp = np.array([0, 6, 12], dtype=np.int32)
-        ICi = np.array([0, 1, 2, 3, 6, 7, 4, 5, 8, 9, 10, 11], dtype=np.int32)
-        L = np.array([0, 1, 2, 3, 0, 1, 4, 5, 2, 3, 4, 5], dtype=np.int32)
-        cluster_node_incidence_input.append({'num_clusters': 2,
-                                             'cm': cm})
-        cluster_node_incidence_output.append({'ICp': ICp,
-                                              'ICi': ICi,
-                                              'L': L})
-        cluster_center_input[0] = {'a': [0, 1],
-                                   'num_clusters': 2,
-                                   'cm': np.array([0, 1, 1, 0, 0, 1], dtype=np.int32),
-                                   'ICp': np.array([0, 3, 6], dtype=np.int32),
-                                   'ICi': np.array([0, 3, 4, 1, 2, 5], dtype=np.int32),
-                                   'L': np.array([0, 0, 1, 1, 2, 2], dtype=np.int32)}
-        cluster_center_output[0] = [0, 1]
->>>>>>> fa14a60d
         # (2) 16 node undirected, random length (0,2)
         ############################################################
         np.random.seed(2244369509)
