--- conflicted
+++ resolved
@@ -1,24 +1,20 @@
 """Relaxation methods for linear systems."""
-
 
 from warnings import warn
 
 import numpy as np
 from scipy import sparse
 from scipy.linalg import lapack as la
-
-<<<<<<< HEAD
+from ..util.utils import type_prep, get_diagonal, get_block_diag
+from ..util.params import set_tol
+from ..util.linalg import norm
+from .. import amg_core
+
 __all__ = ['sor', 'gauss_seidel', 'jacobi', 'polynomial', 'schwarz', \
            'schwarz_parameters', 'jacobi_ne', 'gauss_seidel_ne', \
            'gauss_seidel_nr', 'gauss_seidel_indexed', 'block_jacobi', \
            'block_gauss_seidel',  'CF_jacobi', 'FC_jacobi', \
            'CF_block_jacobi', 'FC_block_jacobi']
-=======
-from ..util.utils import type_prep, get_diagonal, get_block_diag
-from ..util.params import set_tol
-from ..util.linalg import norm
-from .. import amg_core
->>>>>>> ece7eb38
 
 
 def make_system(A, x, b, formats=None):
@@ -829,7 +825,8 @@
 
 def gauss_seidel_ne(A, x, b, iterations=1, sweep='forward', omega=1.0,
                     Dinv=None):
-    """Perform Gauss-Seidel iterations on the linear system A A.H x = b.
+    """Perform Gauss-Seidel iterations on the linear system A A.H y = b,
+    where x = A.h y. 
 
     Also known as Kaczmarz relaxation
 
@@ -919,7 +916,8 @@
 
 def gauss_seidel_nr(A, x, b, iterations=1, sweep='forward', omega=1.0,
                     Dinv=None):
-    """Perform Gauss-Seidel iterations on the linear system A.H A x = A.H b.
+    """Perform Gauss-Seidel iterations on the normal equations, 
+    A.H A x = A.H b.
 
     Parameters
     ----------
@@ -1083,12 +1081,7 @@
 
     A.schwarz_parameters = (subdomain, subdomain_ptr, inv_subblock,
                             inv_subblock_ptr)
-<<<<<<< HEAD
     return A.schwarz_parameters
-
-# from pyamg.utils import dispatcher
-# dispatch = dispatcher( dict([ (fn,eval(fn)) for fn in __all__ ]) )
-
 
 def CF_jacobi(A, x, b, Cpts, Fpts, iterations=1, F_iterations=1,
               C_iterations=1, omega=1.0):
@@ -1337,7 +1330,4 @@
         for Citer in range(C_iterations):
             amg_core.block_jacobi_indexed(A.indptr, A.indices, np.ravel(A.data),
                                           x, b, np.ravel(Dinv), Cpts, omega,
-                                          blocksize)
-=======
-    return A.schwarz_parameters
->>>>>>> ece7eb38
+                                          blocksize)