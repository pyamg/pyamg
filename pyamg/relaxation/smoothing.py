"""Method to create pre and post-smoothers on the levels of a MultilevelSolver.

The setup_smoother_name functions are helper functions for
parsing user input and assigning each level the appropriate smoother for
the functions in 'change_smoothers'.

The standard interface is

Parameters
----------
lvl : multilevel level
    the level in the hierarchy for which to assign a smoother
iterations : int
    how many smoother iterations
optional_params : dict
    optional params specific for each method such as omega or sweep

Returns
-------
Function pointer for the appropriate relaxation method for level=lvl

Examples
--------
See change_smoothers above
"""

import numpy as np
from scipy import sparse
from scipy.sparse.linalg import LinearOperator
from ..util.utils import scale_rows, get_block_diag, get_diagonal
from ..util.linalg import approximate_spectral_radius
from ..krylov import gmres, cgne, cgnr, cg

<<<<<<< HEAD
import scipy as sp
import numpy as np
from . import relaxation
from .chebyshev import chebyshev_polynomial_coefficients
from pyamg.util.utils import scale_rows, get_block_diag, get_diagonal, unpack_arg
from pyamg.util.linalg import approximate_spectral_radius
from pyamg.krylov import gmres, cgne, cgnr, cg

__all__ = ['change_smoothers']
=======
from . import relaxation
from .chebyshev import chebyshev_polynomial_coefficients
>>>>>>> ece7eb38


# Default relaxation parameters
# Note:  multilevel.cycle_complexity() assumes these default parameters
# correspond to a single workunit operation.
DEFAULT_SWEEP = 'forward'
DEFAULT_NITER = 1
# List of by-definition symmetric relaxation schemes, e.g. Jacobi.
SYMMETRIC_RELAXATION = ['jacobi', 'richardson', 'block_jacobi',
<<<<<<< HEAD
                        'jacobi_ne', 'chebyshev', None ]
# List of supported Krylov relaxation schemes
KRYLOV_RELAXATION = ['cg', 'cgne', 'cgnr', 'gmres']
=======
                        'jacobi_ne', 'chebyshev', None]


def _unpack_arg(v):
    if isinstance(v, tuple):
        return v[0], v[1]
    return v, {}
>>>>>>> ece7eb38


def change_smoothers(ml, presmoother, postsmoother):
    """Initialize pre and post smoothers.

    Initialize pre- and post- smoothers throughout a MultilevelSolver, with
    the option of having different smoothers at different levels

    For each level of the MultilevelSolver 'ml' (except the coarsest level),
    initialize the .presmoother() and .postsmoother() methods used in the
    multigrid cycle.

    Parameters
    ----------
    ml : pyamg multilevel hierarchy
        Data structure that stores the multigrid hierarchy.
    presmoother : None, string, tuple, list
        presmoother can be (1) the name of a supported smoother, e.g.
        "gauss_seidel", (2) a tuple of the form ('method','opts') where
        'method' is the name of a supported smoother and 'opts' a dict of
        keyword arguments to the smoother, or (3) a list of instances of
        options 1 or 2.  See the Examples section for illustrations of the
        format.

        If presmoother is a list, presmoother[i] determines the smoothing
        strategy for level i.  Else, presmoother defines the same strategy
        for all levels.

        If len(presmoother) < len(ml.levels), then
        presmoother[-1] is used for all remaining levels

        If len(presmoother) > len(ml.levels), then
        the remaining smoothing strategies are ignored

    postsmoother : string, tuple, list
        Defines postsmoother in identical fashion to presmoother

    Returns
    -------
    ml changed in place
<<<<<<< HEAD
    ml.level[i].smoothers['presmoother']   <===  presmoother[i]
    ml.level[i].smoothers['postsmoother']  <===  postsmoother[i]
=======
    ml.levels[i].presmoother   <===  presmoother[i]
    ml.levels[i].postsmoother  <===  postsmoother[i]
>>>>>>> ece7eb38
    ml.symmetric_smoothing is marked True/False depending on whether
        the smoothing scheme is symmetric. 

    Notes
    -----
    - Parameter 'omega' of the Jacobi, Richardson, and jacobi_ne
      methods is scaled by the spectral radius of the matrix on
      each level.  Therefore 'omega' should be in the interval (0,2).
    - Parameter 'withrho' (default: True) controls whether the omega is
      rescaled by the spectral radius in jacobi, block_jacobi, and jacobi_ne
    - By initializing the smoothers after the hierarchy has been setup, allows
      for "algebraically" directed relaxation, such as strength_based_schwarz,
      which uses only the strong connections of a degree-of-freedom to define
      overlapping regions
    - Available smoother methods::

        gauss_seidel
        block_gauss_seidel
        jacobi
        block_jacobi
        richardson
        sor
        chebyshev
        gauss_seidel_nr
        gauss_seidel_ne
        jacobi_ne
        cg
        gmres
        cgne
        cgnr
        schwarz
        strength_based_schwarz
        None

    Examples
    --------
    >>> from pyamg.gallery import poisson
    >>> from pyamg.aggregation import smoothed_aggregation_solver
    >>> from pyamg.relaxation.smoothing import change_smoothers
    >>> from pyamg.util.linalg import norm
    >>> import numpy as np
    >>> A = poisson((10,10), format='csr')
    >>> b = np.random.rand(A.shape[0],)
    >>> ml = smoothed_aggregation_solver(A, max_coarse=10)
    >>> # Set all levels to use gauss_seidel's defaults
    >>> smoothers = 'gauss_seidel'
    >>> change_smoothers(ml, presmoother=smoothers, postsmoother=smoothers)
    >>> residuals=[]
    >>> x = ml.solve(b, tol=1e-8, residuals=residuals)
    >>> # Set all levels to use three iterations of gauss_seidel's defaults
    >>> smoothers = ('gauss_seidel', {'iterations' : 3})
    >>> change_smoothers(ml, presmoother=smoothers, postsmoother=None)
    >>> residuals=[]
    >>> x = ml.solve(b, tol=1e-8, residuals=residuals)
    >>> # Set level 0 to use gauss_seidel's defaults, and all
    >>> # subsequent levels to use 5 iterations of cgnr
    >>> smoothers = ['gauss_seidel', ('cgnr', {'maxiter' : 5})]
    >>> change_smoothers(ml, presmoother=smoothers, postsmoother=smoothers)
    >>> residuals=[]
    >>> x = ml.solve(b, tol=1e-8, residuals=residuals)

    """
    ml.symmetric_smoothing = True

    # interpret arguments into list
    if isinstance(presmoother, (str, tuple)) or (presmoother is None):
        presmoother = [presmoother]
    elif not isinstance(presmoother, list):
        raise ValueError('Unrecognized presmoother')

    if isinstance(postsmoother, (str, tuple)) or (postsmoother is None):
        postsmoother = [postsmoother]
    elif not isinstance(postsmoother, list):
        raise ValueError('Unrecognized postsmoother')

    # set ml.levels[i].presmoother = presmoother[i],
    #     ml.levels[i].postsmoother = postsmoother[i]
    fn1 = None      # Predefine to keep scope beyond first loop
    fn2 = None
    kwargs1 = {}
    kwargs2 = {}
    min_len = min(len(presmoother), len(postsmoother), len(ml.levels[:-1]))
    # same = (len(presmoother) == len(postsmoother))
    for i in range(0, min_len):
        # unpack presmoother[i]
        fn1, kwargs1 = _unpack_arg(presmoother[i])
        # get function handle
        try:
            setup_presmoother = _setup_call(str(fn1).lower())
        except NameError as e:
            raise NameError(f'Invalid presmoother method: {fn1}') from e

        ml.levels[i].presmoother = setup_presmoother(ml.levels[i], **kwargs1)

        # unpack postsmoother[i]
        fn2, kwargs2 = _unpack_arg(postsmoother[i])
        # get function handle
        try:
            setup_postsmoother = _setup_call(str(fn2).lower())
        except NameError as e:
            raise NameError(f'Invalid postsmoother method: {fn2}') from e
        ml.levels[i].postsmoother = setup_postsmoother(ml.levels[i], **kwargs2)

        # Save tuples in ml to check cycle complexity
        ml.levels[i].smoothers['presmoother'] = [fn1, kwargs1]
        ml.levels[i].smoothers['postsmoother'] = [fn2, kwargs2]

        # Check if symmetric smoothing scheme
        if 'iterations' in kwargs1:
            it1 = kwargs1['iterations']
<<<<<<< HEAD
        except:
=======
        else:
>>>>>>> ece7eb38
            it1 = DEFAULT_NITER

        if 'iterations' in kwargs2:
            it2 = kwargs2['iterations']
<<<<<<< HEAD
        except:
            it2 = DEFAULT_NITER
        if (it1 != it2):
            ml.symmetric_smoothing = False
        elif (fn1 != fn2):
            if ((fn1 == 'CF_jacobi' and fn2 == 'FC_jacobi') or \
                (fn1 == 'FC_jacobi' and fn2 == 'CF_jacobi') or \
                (fn1 == 'CF_block_jacobi' and fn2 == 'FC_block_jacobi') or \
                (fn1 == 'FC_block_jacobi' and fn2 == 'CF_block_jacobi')):
                try:
                    fit1 = kwargs1['F_iterations']
                except:
                    fit1 = DEFAULT_NITER
                try:
                    fit2 = kwargs2['F_iterations']
                except:
                    fit2 = DEFAULT_NITER
                try:
                    cit1 = kwargs1['C_iterations']
                except:
                    cit1 = DEFAULT_NITER
                try:
                    cit2 = kwargs2['C_iterations']
                except:
                    cit2 = DEFAULT_NITER
                if ((fit1 == fit2) and (cit1 == cit2)):
                    pass
                else:
                    ml.symmetric_smoothing = False
=======
        else:
            it2 = DEFAULT_NITER

        if (fn1 != fn2) or (it1 != it2):
            ml.symmetric_smoothing = False
        elif fn1 not in SYMMETRIC_RELAXATION:
            if 'sweep' in kwargs1:
                sweep1 = kwargs1['sweep']
            else:
                sweep1 = DEFAULT_SWEEP

            if 'sweep' in kwargs2:
                sweep2 = kwargs2['sweep']
>>>>>>> ece7eb38
            else:
                sweep2 = DEFAULT_SWEEP

            if (sweep1, sweep2) not in (('forward', 'backward'),
                                        ('backward', 'forward'),
                                        ('symmetric', 'symmetric')):
                ml.symmetric_smoothing = False
        elif fn1 in KRYLOV_RELAXATION or fn2 in KRYLOV_RELAXATION:
            ml.symmetric_smoothing = False
        elif fn1 not in SYMMETRIC_RELAXATION:
            if ('CF' in fn1) or ('FC' in fn1):
                ml.symmetric_smoothing = False
            else:
                try:
                    sweep1 = kwargs1['sweep']
                except:
                    sweep1 = DEFAULT_SWEEP
                try:
                    sweep2 = kwargs2['sweep']
                except:
                    sweep2 = DEFAULT_SWEEP
                if  (sweep1 == 'forward' and sweep2 == 'backward') or \
                    (sweep1 == 'backward' and sweep2 == 'forward') or \
                    (sweep1 == 'symmetric' and sweep2 == 'symmetric'):
                    pass
                else:
                    ml.symmetric_smoothing = False

    if len(presmoother) < len(postsmoother):
        mid_len = min(len(postsmoother), len(ml.levels[:-1]))
        for i in range(min_len, mid_len):
            # Set up presmoother
            ml.levels[i].presmoother = setup_presmoother(ml.levels[i], **kwargs1)
<<<<<<< HEAD
            
=======

>>>>>>> ece7eb38
            # unpack postsmoother[i]
            fn2, kwargs2 = _unpack_arg(postsmoother[i])
            # get function handle
            try:
<<<<<<< HEAD
                setup_postsmoother = eval('setup_' + str(fn2))
            except NameError:
                raise NameError("invalid postsmoother method: ", fn2)
            ml.levels[i].postsmoother = setup_postsmoother(ml.levels[i], **kwargs2)

            # Save tuples in ml to check cycle complexity
            ml.levels[i].smoothers['presmoother'] = [fn1, kwargs1]
            ml.levels[i].smoothers['postsmoother'] = [fn2, kwargs2]
=======
                setup_postsmoother = _setup_call(str(fn2).lower())
            except NameError as e:
                raise NameError(f'Invalid postsmoother method: {fn2}') from e

            ml.levels[i].postsmoother = setup_postsmoother(ml.levels[i], **kwargs2)
>>>>>>> ece7eb38

            # Check if symmetric smoothing scheme
            if 'iterations' in kwargs1:
                it1 = kwargs1['iterations']
<<<<<<< HEAD
            except:
=======
            else:
>>>>>>> ece7eb38
                it1 = DEFAULT_NITER

            if 'iterations' in kwargs2:
                it2 = kwargs2['iterations']
<<<<<<< HEAD
            except:
                it2 = DEFAULT_NITER
            if (it1 != it2):
                ml.symmetric_smoothing = False
            elif (fn1 != fn2):
                if ((fn1 == 'CF_jacobi' and fn2 == 'FC_jacobi') or \
                    (fn1 == 'FC_jacobi' and fn2 == 'CF_jacobi') or \
                    (fn1 == 'CF_block_jacobi' and fn2 == 'FC_block_jacobi') or \
                    (fn1 == 'FC_block_jacobi' and fn2 == 'CF_block_jacobi')):
                    try:
                        fit1 = kwargs1['F_iterations']
                    except:
                        fit1 = DEFAULT_NITER
                    try:
                        fit2 = kwargs2['F_iterations']
                    except:
                        fit2 = DEFAULT_NITER
                    try:
                        cit1 = kwargs1['C_iterations']
                    except:
                        cit1 = DEFAULT_NITER
                    try:
                        cit2 = kwargs2['C_iterations']
                    except:
                        cit2 = DEFAULT_NITER
                    if ((fit1 == fit2) and (cit1 == cit2)):
                        pass
                    else:
                        ml.symmetric_smoothing = False
=======
            else:
                it2 = DEFAULT_NITER

            if (fn1 != fn2) or (it1 != it2):
                ml.symmetric_smoothing = False
            elif fn1 not in SYMMETRIC_RELAXATION:
                if 'sweep' in kwargs1:
                    sweep1 = kwargs1['sweep']
                else:
                    sweep1 = DEFAULT_SWEEP

                if 'sweep' in kwargs2:
                    sweep2 = kwargs2['sweep']
>>>>>>> ece7eb38
                else:
                    sweep2 = DEFAULT_SWEEP

                if (sweep1, sweep2) not in (('forward', 'backward'),
                                            ('backward', 'forward'),
                                            ('symmetric', 'symmetric')):
                    ml.symmetric_smoothing = False
            elif fn1 in KRYLOV_RELAXATION or fn2 in KRYLOV_RELAXATION:
                ml.symmetric_smoothing = False
            elif fn1 not in SYMMETRIC_RELAXATION:
                if ('CF' in fn1) or ('FC' in fn1):
                    ml.symmetric_smoothing = False
                else:
                    try:
                        sweep1 = kwargs1['sweep']
                    except:
                        sweep1 = DEFAULT_SWEEP
                    try:
                        sweep2 = kwargs2['sweep']
                    except:
                        sweep2 = DEFAULT_SWEEP
                    if  (sweep1 == 'forward' and sweep2 == 'backward') or \
                        (sweep1 == 'backward' and sweep2 == 'forward') or \
                        (sweep1 == 'symmetric' and sweep2 == 'symmetric'):
                        pass
                    else:
                        ml.symmetric_smoothing = False

    elif len(presmoother) > len(postsmoother):
        mid_len = min(len(presmoother), len(ml.levels[:-1]))
        for i in range(min_len, mid_len):
            # unpack presmoother[i]
            fn1, kwargs1 = _unpack_arg(presmoother[i])
            # get function handle
            try:
<<<<<<< HEAD
                setup_presmoother = eval('setup_' + str(fn1))
            except NameError:
                raise NameError("invalid presmoother method: ", fn1)
=======
                setup_presmoother = _setup_call(str(fn1).lower())
            except NameError as e:
                raise NameError(f'Invalid presmoother method: {fn1}') from e

>>>>>>> ece7eb38
            ml.levels[i].presmoother = setup_presmoother(ml.levels[i], **kwargs1)

            # Set up postsmoother
            ml.levels[i].postsmoother = setup_postsmoother(ml.levels[i], **kwargs2)
<<<<<<< HEAD

            # Save tuples in ml to check cycle complexity
            ml.levels[i].smoothers['presmoother'] = [fn1, kwargs1]
            ml.levels[i].smoothers['postsmoother'] = [fn2, kwargs2]
=======
>>>>>>> ece7eb38

            # Check if symmetric smoothing scheme
            if 'iterations' in kwargs1:
                it1 = kwargs1['iterations']
<<<<<<< HEAD
            except:
=======
            else:
>>>>>>> ece7eb38
                it1 = DEFAULT_NITER

            if 'iterations' in kwargs2:
                it2 = kwargs2['iterations']
<<<<<<< HEAD
            except:
                it2 = DEFAULT_NITER
            if (it1 != it2):
                ml.symmetric_smoothing = False
            elif (fn1 != fn2):
                if ((fn1 == 'CF_jacobi' and fn2 == 'FC_jacobi') or \
                    (fn1 == 'FC_jacobi' and fn2 == 'CF_jacobi') or \
                    (fn1 == 'CF_block_jacobi' and fn2 == 'FC_block_jacobi') or \
                    (fn1 == 'FC_block_jacobi' and fn2 == 'CF_block_jacobi')):
                    try:
                        fit1 = kwargs1['F_iterations']
                    except:
                        fit1 = DEFAULT_NITER
                    try:
                        fit2 = kwargs2['F_iterations']
                    except:
                        fit2 = DEFAULT_NITER
                    try:
                        cit1 = kwargs1['C_iterations']
                    except:
                        cit1 = DEFAULT_NITER
                    try:
                        cit2 = kwargs2['C_iterations']
                    except:
                        cit2 = DEFAULT_NITER
                    if ((fit1 == fit2) and (cit1 == cit2)):
                        pass
                    else:
                        ml.symmetric_smoothing = False
=======
            else:
                it2 = DEFAULT_NITER

            if (fn1 != fn2) or (it1 != it2):
                ml.symmetric_smoothing = False
            elif fn1 not in SYMMETRIC_RELAXATION:
                if 'sweep' in kwargs1:
                    sweep1 = kwargs1['sweep']
                else:
                    sweep1 = DEFAULT_SWEEP

                if 'sweep' in kwargs2:
                    sweep2 = kwargs2['sweep']
>>>>>>> ece7eb38
                else:
                    sweep2 = DEFAULT_SWEEP

                if (sweep1, sweep2) not in (('forward', 'backward'),
                                            ('backward', 'forward'),
                                            ('symmetric', 'symmetric')):
                    ml.symmetric_smoothing = False
            elif fn1 in KRYLOV_RELAXATION or fn2 in KRYLOV_RELAXATION:
                ml.symmetric_smoothing = False
            elif fn1 not in SYMMETRIC_RELAXATION:
                if ('CF' in fn1) or ('FC' in fn1):
                    ml.symmetric_smoothing = False
                else:
                    try:
                        sweep1 = kwargs1['sweep']
                    except:
                        sweep1 = DEFAULT_SWEEP
                    try:
                        sweep2 = kwargs2['sweep']
                    except:
                        sweep2 = DEFAULT_SWEEP
                    if  (sweep1 == 'forward' and sweep2 == 'backward') or \
                        (sweep1 == 'backward' and sweep2 == 'forward') or \
                        (sweep1 == 'symmetric' and sweep2 == 'symmetric'):
                        pass
                    else:
                        ml.symmetric_smoothing = False

    else:  
        mid_len = min_len

    # Fill in remaining levels
    for i in range(mid_len, len(ml.levels[:-1])):
        ml.levels[i].presmoother = setup_presmoother(ml.levels[i], **kwargs1)
        ml.levels[i].postsmoother = setup_postsmoother(ml.levels[i], **kwargs2)
        ml.levels[i].smoothers['presmoother'] = [fn1, kwargs1]
        ml.levels[i].smoothers['postsmoother'] = [fn2, kwargs2]



def rho_D_inv_A(A):
    """Return the (approx.) spectral radius of D^-1 * A.

    Parameters
    ----------
    A : sparse-matrix

    Returns
    -------
    approximate spectral radius of diag(A)^{-1} A

    Examples
    --------
    >>> from pyamg.gallery import poisson
    >>> from pyamg.relaxation.smoothing import rho_D_inv_A
    >>> from scipy.sparse import csr_matrix
    >>> import numpy as np
    >>> A = csr_matrix(np.array([[1.0,0,0],[0,2.0,0],[0,0,3.0]]))
    >>> print(f'{rho_D_inv_A(A):2.2}')
    1.0

    """
    if not hasattr(A, 'rho_D_inv'):
        D_inv = get_diagonal(A, inv=True)
        D_inv_A = scale_rows(A, D_inv, copy=True)
        A.rho_D_inv = approximate_spectral_radius(D_inv_A)

    return A.rho_D_inv


def rho_block_D_inv_A(A, Dinv):
    """Return the (approx.) spectral radius of block D^-1 * A.

    Parameters
    ----------
    A : sparse-matrix
        size NxN
    Dinv : array
        Inverse of diagonal blocks of A
        size (N/blocksize, blocksize, blocksize)

    Returns
    -------
    approximate spectral radius of (Dinv A)

    Examples
    --------
    >>> from pyamg.gallery import poisson
    >>> from pyamg.relaxation.smoothing import rho_block_D_inv_A
    >>> from pyamg.util.utils import get_block_diag
    >>> A = poisson((10,10), format='csr')
    >>> Dinv = get_block_diag(A, blocksize=4, inv_flag=True)

    """
    if not hasattr(A, 'rho_block_D_inv'):

        blocksize = Dinv.shape[1]
        if Dinv.shape[1] != Dinv.shape[2]:
            raise ValueError('Dinv has incorrect dimensions')

        if Dinv.shape[0] != int(A.shape[0]/blocksize):
            raise ValueError('Dinv and A have incompatible dimensions')

        Dinv = sparse.bsr_matrix((Dinv,
                                  np.arange(Dinv.shape[0]),
                                  np.arange(Dinv.shape[0]+1)),
                                 shape=A.shape)

        # Don't explicitly form Dinv*A
        def matvec(x):
            return Dinv*(A*x)
        D_inv_A = LinearOperator(A.shape, matvec, dtype=A.dtype)

        A.rho_block_D_inv = approximate_spectral_radius(D_inv_A)

    return A.rho_block_D_inv


# pylint: disable=redefined-builtin
def matrix_asformat(lvl, name, format, blocksize=None):
    """Set a matrix to a specific format.

    This routine looks for the matrix "name" in the specified format as a
    member of the level instance, lvl.  For example, if name='A', format='bsr'
    and blocksize=(4,4), and if lvl.Absr44 exists with the correct blocksize,
    then lvl.Absr is returned.  If the matrix doesn't already exist, lvl.name
    is converted to the desired format, and made a member of lvl.

    Only create such persistent copies of a matrix for routines such as
    presmoothing and postsmoothing, where the matrix conversion is done every
    cycle.

    Calling this function can _dramatically_ increase your memory costs.
    Be careful with it's usage.

    """
    desired_matrix = name + format
    M = getattr(lvl, name)

    if format == 'bsr':
        desired_matrix += str(blocksize[0])+str(blocksize[1])

    if hasattr(lvl, desired_matrix):
        # if lvl already contains lvl.name+format
        pass
    elif M.format == format and format != 'bsr':
        # is base_matrix already in the correct format?
        setattr(lvl, desired_matrix, M)
    elif M.format == format and format == 'bsr':
        # convert to bsr with the right blocksize
        # tobsr() will not do anything extra if this is uneeded
        setattr(lvl, desired_matrix, M.tobsr(blocksize=blocksize))
    else:
        # convert
        newM = getattr(M, 'to' + format)()
        setattr(lvl, desired_matrix, newM)

    return getattr(lvl, desired_matrix)


# pylint: disable=unused-argument
def setup_gauss_seidel(lvl, iterations=DEFAULT_NITER, sweep=DEFAULT_SWEEP):
    """Set up Gauss-Seidel."""
    def smoother(A, x, b):
        relaxation.gauss_seidel(A, x, b, iterations=iterations, sweep=sweep)
    return smoother


def setup_jacobi(lvl, iterations=DEFAULT_NITER, omega=1.0, withrho=True):
    """Set up weighted-Jacobi."""
    if withrho:
        omega = omega/rho_D_inv_A(lvl.A)

    def smoother(A, x, b):
        relaxation.jacobi(A, x, b, iterations=iterations, omega=omega)
    return smoother


def setup_schwarz(lvl, iterations=DEFAULT_NITER, subdomain=None,
                  subdomain_ptr=None, inv_subblock=None, inv_subblock_ptr=None,
                  sweep=DEFAULT_SWEEP):
    """Set up Schwarz."""
    matrix_asformat(lvl, 'A', 'csr')
    lvl.Acsr.sort_indices()
    subdomain, subdomain_ptr, inv_subblock, inv_subblock_ptr = \
        relaxation.schwarz_parameters(lvl.Acsr, subdomain, subdomain_ptr,
                                      inv_subblock, inv_subblock_ptr)

    def smoother(A, x, b):
        relaxation.schwarz(lvl.Acsr, x, b, iterations=iterations,
                           subdomain=subdomain,
                           subdomain_ptr=subdomain_ptr,
                           inv_subblock=inv_subblock,
                           inv_subblock_ptr=inv_subblock_ptr, sweep=sweep)
    return smoother


def setup_strength_based_schwarz(lvl, iterations=DEFAULT_NITER,
                                 sweep=DEFAULT_SWEEP):
    """Set up strength-based Schwarz."""
    # Use the overlapping regions defined by strength of connection matrix C
    # for the overlapping Schwarz method
    if not hasattr(lvl, 'C'):
        C = lvl.A.tocsr()
    else:
        C = lvl.C.tocsr()

    C.sort_indices()
    subdomain_ptr = C.indptr.copy()
    subdomain = C.indices.copy()

    return setup_schwarz(lvl, iterations=iterations, subdomain=subdomain,
                         subdomain_ptr=subdomain_ptr, sweep=sweep)


def setup_block_jacobi(lvl, iterations=DEFAULT_NITER, omega=1.0, Dinv=None,
                       blocksize=None, withrho=True):
    """Set up block Jacobi."""
    # Determine Blocksize
    if blocksize is None and Dinv is None:
        if sparse.isspmatrix_csr(lvl.A):
            blocksize = 1
        elif sparse.isspmatrix_bsr(lvl.A):
            blocksize = lvl.A.blocksize[0]
    elif blocksize is None:
        blocksize = Dinv.shape[1]

    if blocksize == 1:
        # Block Jacobi is equivalent to normal Jacobi
        return setup_jacobi(lvl, iterations=iterations, omega=omega,
                            withrho=withrho)
    # Use Block Jacobi
    if Dinv is None:
        Dinv = get_block_diag(lvl.A, blocksize=blocksize, inv_flag=True)
    if withrho:
        omega = omega/rho_block_D_inv_A(lvl.A, Dinv)

    def smoother(A, x, b):
        relaxation.block_jacobi(A, x, b, iterations=iterations,
                                omega=omega, Dinv=Dinv,
                                blocksize=blocksize)
    return smoother


def setup_block_gauss_seidel(lvl, iterations=DEFAULT_NITER,
                             sweep=DEFAULT_SWEEP,
                             Dinv=None, blocksize=None):
    """Set up block Gauss-Seidel."""
    # Determine Blocksize
    if blocksize is None and Dinv is None:
        if sparse.isspmatrix_csr(lvl.A):
            blocksize = 1
        elif sparse.isspmatrix_bsr(lvl.A):
            blocksize = lvl.A.blocksize[0]
    elif blocksize is None:
        blocksize = Dinv.shape[1]

    if blocksize == 1:
        # Block GS is equivalent to normal GS
        return setup_gauss_seidel(lvl, iterations=iterations, sweep=sweep)

    # Use Block GS
    if Dinv is None:
        Dinv = get_block_diag(lvl.A, blocksize=blocksize, inv_flag=True)

    def smoother(A, x, b):
        relaxation.block_gauss_seidel(A, x, b, iterations=iterations,
                                      Dinv=Dinv, blocksize=blocksize,
                                      sweep=sweep)

    return smoother


def setup_richardson(lvl, iterations=DEFAULT_NITER, omega=1.0):
    """Set up Richardson."""
    omega = omega/approximate_spectral_radius(lvl.A)

    def smoother(A, x, b):
        relaxation.polynomial(A, x, b, coefficients=[omega],
                              iterations=iterations)
    return smoother


def setup_sor(lvl, omega=0.5, iterations=DEFAULT_NITER, sweep=DEFAULT_SWEEP):
    """Set up SOR."""
    def smoother(A, x, b):
        relaxation.sor(A, x, b, omega=omega, iterations=iterations,
                       sweep=sweep)
    return smoother


def setup_chebyshev(lvl, lower_bound=1.0/30.0, upper_bound=1.1, degree=3,
                    iterations=DEFAULT_NITER):
    """Set up Chebyshev."""
    rho = approximate_spectral_radius(lvl.A)
    a = rho * lower_bound
    b = rho * upper_bound
    # drop the constant coefficient
    coefficients = -chebyshev_polynomial_coefficients(a, b, degree)[:-1]

    def smoother(A, x, b):
        relaxation.polynomial(A, x, b, coefficients=coefficients,
                              iterations=iterations)
    return smoother


def setup_jacobi_ne(lvl, iterations=DEFAULT_NITER, omega=1.0, withrho=True):
    """Set up Jacobi NE."""
    matrix_asformat(lvl, 'A', 'csr')
    if withrho:
        omega = omega/rho_D_inv_A(lvl.Acsr)**2

    def smoother(A, x, b):
        relaxation.jacobi_ne(lvl.Acsr, x, b, iterations=iterations,
                             omega=omega)
    return smoother


def setup_gauss_seidel_ne(lvl, iterations=DEFAULT_NITER, sweep=DEFAULT_SWEEP,
                          omega=1.0):
    """Set up Gauss-Seidel NE."""
    matrix_asformat(lvl, 'A', 'csr')

    def smoother(A, x, b):
        relaxation.gauss_seidel_ne(lvl.Acsr, x, b, iterations=iterations,
                                   sweep=sweep, omega=omega)
    return smoother


def setup_gauss_seidel_nr(lvl, iterations=DEFAULT_NITER, sweep=DEFAULT_SWEEP,
                          omega=1.0):
    """Set up Gauss-Seidel NR."""
    matrix_asformat(lvl, 'A', 'csc')

    def smoother(A, x, b):
        relaxation.gauss_seidel_nr(lvl.Acsc, x, b, iterations=iterations,
                                   sweep=sweep, omega=omega)
    return smoother


def setup_CF_jacobi(lvl, F_iterations=DEFAULT_NITER, C_iterations=DEFAULT_NITER,
                    iterations=DEFAULT_NITER, omega=1.0, withrho=False):
    if withrho:
        omega = omega/rho_D_inv_A(lvl.A)

    # Get C-points and F-points from splitting
    try:
        Fpts = np.array(np.where(lvl.splitting == 0)[0], dtype='int32')
        Cpts = np.array(np.where(lvl.splitting == 1)[0], dtype='int32') 
        lvl.nf = len(Fpts)
        lvl.nc = len(Cpts)
    except:
        raise ValueError("CF-splitting array needs to be stored in hierarchy.")

    def smoother(A, x, b):
        relaxation.CF_jacobi(A, x, b, Cpts=Cpts, Fpts=Fpts, F_iterations=F_iterations,
                             C_iterations=C_iterations, iterations=DEFAULT_NITER,
                             omega=omega)
    return smoother


def setup_FC_jacobi(lvl, F_iterations=DEFAULT_NITER, C_iterations=DEFAULT_NITER,
                    iterations=DEFAULT_NITER, omega=1.0, withrho=False):
    if withrho:
        omega = omega/rho_D_inv_A(lvl.A)

    # Get C-points and F-points from splitting
    try:
        Fpts = np.array(np.where(lvl.splitting == 0)[0], dtype='int32')
        Cpts = np.array(np.where(lvl.splitting == 1)[0], dtype='int32') 
        lvl.nf = len(Fpts)
        lvl.nc = len(Cpts)
    except:
        raise ValueError("CF-splitting array needs to be stored in hierarchy.")

    def smoother(A, x, b):
        relaxation.FC_jacobi(A, x, b, Cpts=Cpts, Fpts=Fpts, F_iterations=F_iterations,
                             C_iterations=C_iterations, iterations=DEFAULT_NITER,
                             omega=omega)
    return smoother


def setup_CF_block_jacobi(lvl, F_iterations=DEFAULT_NITER, C_iterations=DEFAULT_NITER,
                          iterations=DEFAULT_NITER, omega=1.0, Dinv=None, blocksize=None,
                          withrho=False):
    # Determine Blocksize
    if blocksize is None and Dinv is None:
        if sp.sparse.isspmatrix_csr(lvl.A):
            blocksize = 1
        elif sp.sparse.isspmatrix_bsr(lvl.A):
            blocksize = lvl.A.blocksize[0]
    elif blocksize is None:
        if sp.sparse.isspmatrix_bsr(Dinv):
            blocksize = Dinv.blocksize[1]
        else:
            blocksize = 1

    # Check for compatible dimensions
    if (lvl.A.shape[0] % blocksize) != 0:
        raise ValueError("Blocksize does not divide size of matrix.")
    elif (len(lvl.splitting)*blocksize != lvl.A.shape[0]):
        raise ValueError("Blocksize not compatible with CF-splitting and matrix size.")

    if blocksize == 1:
        # Block Jacobi is equivalent to normal Jacobi
        return setup_CF_jacobi(lvl, iterations=iterations, omega=omega,
                            withrho=withrho)
    else:
        # Get C-points and F-points from splitting
        try:
            Fpts = np.array(np.where(lvl.splitting == 0)[0], dtype='int32')
            Cpts = np.array(np.where(lvl.splitting == 1)[0], dtype='int32')
            lvl.nf = len(Fpts)
            lvl.nc = len(Cpts) 
        except:
            raise ValueError("CF-splitting array needs to be stored in hierarchy.")

        # Use Block Jacobi
        if Dinv is None:
            Dinv = get_block_diag(lvl.A, blocksize=blocksize, inv_flag=True)
        if withrho:
            omega = omega/rho_block_D_inv_A(lvl.A, Dinv)

        def smoother(A, x, b):
            relaxation.CF_block_jacobi(A, x, b, Cpts=Cpts, Fpts=Fpts, iterations=iterations,
                                       F_iterations=F_iterations,  C_iterations=C_iterations,
                                       omega=omega, Dinv=Dinv, blocksize=blocksize)
        return smoother


def setup_FC_block_jacobi(lvl, F_iterations=DEFAULT_NITER, C_iterations=DEFAULT_NITER,
                          iterations=DEFAULT_NITER, omega=1.0, Dinv=None, blocksize=None,
                          withrho=False):
    # Determine Blocksize
    if blocksize is None and Dinv is None:
        if sp.sparse.isspmatrix_csr(lvl.A):
            blocksize = 1
        elif sp.sparse.isspmatrix_bsr(lvl.A):
            blocksize = lvl.A.blocksize[0]
    elif blocksize is None:
        if sp.sparse.isspmatrix_bsr(Dinv):
            blocksize = Dinv.blocksize[1]
        else:
            blocksize = 1

    # Check for compatible dimensions
    if (lvl.A.shape[0] % blocksize) != 0:
        raise ValueError("Blocksize does not divide size of matrix.")
    elif (len(lvl.splitting)*blocksize != lvl.A.shape[0]):
        raise ValueError("Blocksize not compatible with CF-splitting and matrix size.")

    if blocksize == 1:
        # Block Jacobi is equivalent to normal Jacobi
        return setup_FC_jacobi(lvl, iterations=iterations, omega=omega,
                            withrho=withrho)
    else:
        # Get C-points and F-points from splitting
        try:
            Fpts = np.array(np.where(lvl.splitting == 0)[0], dtype='int32')
            Cpts = np.array(np.where(lvl.splitting == 1)[0], dtype='int32') 
            lvl.nf = len(Fpts)
            lvl.nc = len(Cpts)
        except:
            raise ValueError("CF-splitting array needs to be stored in hierarchy.")

        # Use Block Jacobi
        if Dinv is None:
            Dinv = get_block_diag(lvl.A, blocksize=blocksize, inv_flag=True)
        if withrho:
            omega = omega/rho_block_D_inv_A(lvl.A, Dinv)

        def smoother(A, x, b):
            relaxation.FC_block_jacobi(A, x, b, Cpts=Cpts, Fpts=Fpts, iterations=iterations,
                                       F_iterations=F_iterations,  C_iterations=C_iterations,
                                       omega=omega, Dinv=Dinv, blocksize=blocksize)
        return smoother


def setup_gmres(lvl, tol=1e-12, maxiter=DEFAULT_NITER, restrt=None, M=None, callback=None,
                residuals=None):
    """Set up GMRES smoothing."""
    def smoother(A, x, b):
        x[:] = (gmres(A, b, x0=x, tol=tol, maxiter=maxiter, restrt=restrt, M=M,
                callback=callback, residuals=residuals)[0]).reshape(x.shape)
    return smoother


<<<<<<< HEAD
def setup_cg(lvl, tol=1e-12, maxiter=DEFAULT_NITER, M=None, callback=None, residuals=None):
=======
def setup_cg(lvl, tol=1e-12, maxiter=1, M=None, callback=None, residuals=None):
    """Set up CG smoothing."""
>>>>>>> ece7eb38
    def smoother(A, x, b):
        x[:] = (cg(A, b, x0=x, tol=tol, maxiter=maxiter, M=M,
                callback=callback, residuals=residuals)[0]).reshape(x.shape)
    return smoother


def setup_cgne(lvl, tol=1e-12, maxiter=DEFAULT_NITER, M=None, callback=None,
               residuals=None):
    """Set up CGNE smoothing."""
    def smoother(A, x, b):
        x[:] = (cgne(A, b, x0=x, tol=tol, maxiter=maxiter, M=M,
                callback=callback, residuals=residuals)[0]).reshape(x.shape)
    return smoother


def setup_cgnr(lvl, tol=1e-12, maxiter=DEFAULT_NITER, M=None, callback=None,
               residuals=None):
    """Set up CGNR smoothing."""
    def smoother(A, x, b):
        x[:] = (cgnr(A, b, x0=x, tol=tol, maxiter=maxiter, M=M,
                callback=callback, residuals=residuals)[0]).reshape(x.shape)
    return smoother

<<<<<<< HEAD
def setup_None(lvl):
=======

def setup_none(lvl):
    """Set up default, empty smoother."""
>>>>>>> ece7eb38
    def smoother(A, x, b):
        pass
    return smoother


def _setup_call(fn):
    """Register setup functions.

    This is a helper function to call the setup methods and avoids use of eval().
    """
    setup_register = {
        'gauss_seidel':           setup_gauss_seidel,
        'jacobi':                 setup_jacobi,
        'schwarz':                setup_schwarz,
        'strength_based_schwarz': setup_strength_based_schwarz,
        'block_jacobi':           setup_block_jacobi,
        'block_gauss_seidel':     setup_block_gauss_seidel,
        'richardson':             setup_richardson,
        'sor':                    setup_sor,
        'chebyshev':              setup_chebyshev,
        'jacobi_ne':              setup_jacobi_ne,
        'gauss_seidel_ne':        setup_gauss_seidel_ne,
        'gauss_seidel_nr':        setup_gauss_seidel_nr,
        'gmres':                  setup_gmres,
        'cg':                     setup_cg,
        'cgne':                   setup_cgne,
        'cgnr':                   setup_cgnr,
        'none':                   setup_none,
    }

    if fn not in setup_register:
        raise ValueError(f'Function {fn} does not have a setup')

    return setup_register[fn]<|MERGE_RESOLUTION|>--- conflicted
+++ resolved
@@ -30,21 +30,10 @@
 from ..util.utils import scale_rows, get_block_diag, get_diagonal
 from ..util.linalg import approximate_spectral_radius
 from ..krylov import gmres, cgne, cgnr, cg
-
-<<<<<<< HEAD
-import scipy as sp
-import numpy as np
 from . import relaxation
 from .chebyshev import chebyshev_polynomial_coefficients
-from pyamg.util.utils import scale_rows, get_block_diag, get_diagonal, unpack_arg
-from pyamg.util.linalg import approximate_spectral_radius
-from pyamg.krylov import gmres, cgne, cgnr, cg
 
 __all__ = ['change_smoothers']
-=======
-from . import relaxation
-from .chebyshev import chebyshev_polynomial_coefficients
->>>>>>> ece7eb38
 
 
 # Default relaxation parameters
@@ -54,20 +43,14 @@
 DEFAULT_NITER = 1
 # List of by-definition symmetric relaxation schemes, e.g. Jacobi.
 SYMMETRIC_RELAXATION = ['jacobi', 'richardson', 'block_jacobi',
-<<<<<<< HEAD
-                        'jacobi_ne', 'chebyshev', None ]
+                        'jacobi_ne', 'chebyshev', None]
 # List of supported Krylov relaxation schemes
 KRYLOV_RELAXATION = ['cg', 'cgne', 'cgnr', 'gmres']
-=======
-                        'jacobi_ne', 'chebyshev', None]
-
 
 def _unpack_arg(v):
     if isinstance(v, tuple):
         return v[0], v[1]
     return v, {}
->>>>>>> ece7eb38
-
 
 def change_smoothers(ml, presmoother, postsmoother):
     """Initialize pre and post smoothers.
@@ -107,13 +90,8 @@
     Returns
     -------
     ml changed in place
-<<<<<<< HEAD
     ml.level[i].smoothers['presmoother']   <===  presmoother[i]
     ml.level[i].smoothers['postsmoother']  <===  postsmoother[i]
-=======
-    ml.levels[i].presmoother   <===  presmoother[i]
-    ml.levels[i].postsmoother  <===  postsmoother[i]
->>>>>>> ece7eb38
     ml.symmetric_smoothing is marked True/False depending on whether
         the smoothing scheme is symmetric. 
 
@@ -134,6 +112,10 @@
         block_gauss_seidel
         jacobi
         block_jacobi
+        CF_jacobi
+        FC_jacobi
+        CF_block_jacobi
+        FC_block_jacobi
         richardson
         sor
         chebyshev
@@ -215,6 +197,7 @@
             setup_postsmoother = _setup_call(str(fn2).lower())
         except NameError as e:
             raise NameError(f'Invalid postsmoother method: {fn2}') from e
+
         ml.levels[i].postsmoother = setup_postsmoother(ml.levels[i], **kwargs2)
 
         # Save tuples in ml to check cycle complexity
@@ -224,17 +207,12 @@
         # Check if symmetric smoothing scheme
         if 'iterations' in kwargs1:
             it1 = kwargs1['iterations']
-<<<<<<< HEAD
-        except:
-=======
         else:
->>>>>>> ece7eb38
             it1 = DEFAULT_NITER
 
         if 'iterations' in kwargs2:
             it2 = kwargs2['iterations']
-<<<<<<< HEAD
-        except:
+        else:
             it2 = DEFAULT_NITER
         if (it1 != it2):
             ml.symmetric_smoothing = False
@@ -263,47 +241,24 @@
                     pass
                 else:
                     ml.symmetric_smoothing = False
-=======
-        else:
-            it2 = DEFAULT_NITER
-
-        if (fn1 != fn2) or (it1 != it2):
-            ml.symmetric_smoothing = False
-        elif fn1 not in SYMMETRIC_RELAXATION:
-            if 'sweep' in kwargs1:
-                sweep1 = kwargs1['sweep']
-            else:
-                sweep1 = DEFAULT_SWEEP
-
-            if 'sweep' in kwargs2:
-                sweep2 = kwargs2['sweep']
->>>>>>> ece7eb38
-            else:
-                sweep2 = DEFAULT_SWEEP
-
-            if (sweep1, sweep2) not in (('forward', 'backward'),
-                                        ('backward', 'forward'),
-                                        ('symmetric', 'symmetric')):
-                ml.symmetric_smoothing = False
+
         elif fn1 in KRYLOV_RELAXATION or fn2 in KRYLOV_RELAXATION:
             ml.symmetric_smoothing = False
         elif fn1 not in SYMMETRIC_RELAXATION:
             if ('CF' in fn1) or ('FC' in fn1):
                 ml.symmetric_smoothing = False
             else:
-                try:
+                if 'sweep' in kwargs1:
                     sweep1 = kwargs1['sweep']
-                except:
+                else:
                     sweep1 = DEFAULT_SWEEP
-                try:
+                if 'sweep' in kwargs2:
                     sweep2 = kwargs2['sweep']
-                except:
+                else:
                     sweep2 = DEFAULT_SWEEP
-                if  (sweep1 == 'forward' and sweep2 == 'backward') or \
-                    (sweep1 == 'backward' and sweep2 == 'forward') or \
-                    (sweep1 == 'symmetric' and sweep2 == 'symmetric'):
-                    pass
-                else:
+                if (sweep1, sweep2) not in (('forward', 'backward'),
+                                            ('backward', 'forward'),
+                                            ('symmetric', 'symmetric')):
                     ml.symmetric_smoothing = False
 
     if len(presmoother) < len(postsmoother):
@@ -311,115 +266,76 @@
         for i in range(min_len, mid_len):
             # Set up presmoother
             ml.levels[i].presmoother = setup_presmoother(ml.levels[i], **kwargs1)
-<<<<<<< HEAD
-            
-=======
-
->>>>>>> ece7eb38
+
             # unpack postsmoother[i]
             fn2, kwargs2 = _unpack_arg(postsmoother[i])
             # get function handle
             try:
-<<<<<<< HEAD
-                setup_postsmoother = eval('setup_' + str(fn2))
-            except NameError:
-                raise NameError("invalid postsmoother method: ", fn2)
+                setup_postsmoother = _setup_call(str(fn2).lower())
+            except NameError as e:
+                raise NameError(f'Invalid postsmoother method: {fn2}') from e
+
             ml.levels[i].postsmoother = setup_postsmoother(ml.levels[i], **kwargs2)
 
             # Save tuples in ml to check cycle complexity
             ml.levels[i].smoothers['presmoother'] = [fn1, kwargs1]
             ml.levels[i].smoothers['postsmoother'] = [fn2, kwargs2]
-=======
-                setup_postsmoother = _setup_call(str(fn2).lower())
-            except NameError as e:
-                raise NameError(f'Invalid postsmoother method: {fn2}') from e
-
-            ml.levels[i].postsmoother = setup_postsmoother(ml.levels[i], **kwargs2)
->>>>>>> ece7eb38
 
             # Check if symmetric smoothing scheme
             if 'iterations' in kwargs1:
                 it1 = kwargs1['iterations']
-<<<<<<< HEAD
-            except:
-=======
             else:
->>>>>>> ece7eb38
                 it1 = DEFAULT_NITER
-
             if 'iterations' in kwargs2:
                 it2 = kwargs2['iterations']
-<<<<<<< HEAD
-            except:
+            else:
                 it2 = DEFAULT_NITER
+
             if (it1 != it2):
                 ml.symmetric_smoothing = False
             elif (fn1 != fn2):
-                if ((fn1 == 'CF_jacobi' and fn2 == 'FC_jacobi') or \
-                    (fn1 == 'FC_jacobi' and fn2 == 'CF_jacobi') or \
-                    (fn1 == 'CF_block_jacobi' and fn2 == 'FC_block_jacobi') or \
-                    (fn1 == 'FC_block_jacobi' and fn2 == 'CF_block_jacobi')):
-                    try:
+                if (fn1,fn2) in (('CF_jacobi','FC_jacobi'),
+                                 ('FC_jacobi','CF_jacobi'),
+                                 ('CF_block_jacobi','FC_block_jacobi'),
+                                 ('FC_block_jacobi','CF_block_jacobi'))
+                    if fit1 in kwargs1:
                         fit1 = kwargs1['F_iterations']
-                    except:
+                    else:
                         fit1 = DEFAULT_NITER
-                    try:
+                    if fit2 in kwargs2:
                         fit2 = kwargs2['F_iterations']
-                    except:
+                    else:
                         fit2 = DEFAULT_NITER
-                    try:
+                    if cit1 in kwargs1:
                         cit1 = kwargs1['C_iterations']
-                    except:
+                    else:
                         cit1 = DEFAULT_NITER
-                    try:
+                    if cit2 in kwargs2:
                         cit2 = kwargs2['C_iterations']
-                    except:
+                    else:
                         cit2 = DEFAULT_NITER
                     if ((fit1 == fit2) and (cit1 == cit2)):
                         pass
                     else:
                         ml.symmetric_smoothing = False
-=======
-            else:
-                it2 = DEFAULT_NITER
-
-            if (fn1 != fn2) or (it1 != it2):
-                ml.symmetric_smoothing = False
-            elif fn1 not in SYMMETRIC_RELAXATION:
-                if 'sweep' in kwargs1:
-                    sweep1 = kwargs1['sweep']
-                else:
-                    sweep1 = DEFAULT_SWEEP
-
-                if 'sweep' in kwargs2:
-                    sweep2 = kwargs2['sweep']
->>>>>>> ece7eb38
-                else:
-                    sweep2 = DEFAULT_SWEEP
-
-                if (sweep1, sweep2) not in (('forward', 'backward'),
-                                            ('backward', 'forward'),
-                                            ('symmetric', 'symmetric')):
-                    ml.symmetric_smoothing = False
+
             elif fn1 in KRYLOV_RELAXATION or fn2 in KRYLOV_RELAXATION:
                 ml.symmetric_smoothing = False
             elif fn1 not in SYMMETRIC_RELAXATION:
                 if ('CF' in fn1) or ('FC' in fn1):
                     ml.symmetric_smoothing = False
                 else:
-                    try:
+                    if 'sweep' in kwargs1:
                         sweep1 = kwargs1['sweep']
-                    except:
+                    else:
                         sweep1 = DEFAULT_SWEEP
-                    try:
+                    if 'sweep' in kwargs2:
                         sweep2 = kwargs2['sweep']
-                    except:
+                    else:
                         sweep2 = DEFAULT_SWEEP
-                    if  (sweep1 == 'forward' and sweep2 == 'backward') or \
-                        (sweep1 == 'backward' and sweep2 == 'forward') or \
-                        (sweep1 == 'symmetric' and sweep2 == 'symmetric'):
-                        pass
-                    else:
+                    if (sweep1, sweep2) not in (('forward', 'backward'),
+                                                ('backward', 'forward'),
+                                                ('symmetric', 'symmetric')):
                         ml.symmetric_smoothing = False
 
     elif len(presmoother) > len(postsmoother):
@@ -429,113 +345,74 @@
             fn1, kwargs1 = _unpack_arg(presmoother[i])
             # get function handle
             try:
-<<<<<<< HEAD
-                setup_presmoother = eval('setup_' + str(fn1))
-            except NameError:
-                raise NameError("invalid presmoother method: ", fn1)
-=======
                 setup_presmoother = _setup_call(str(fn1).lower())
             except NameError as e:
                 raise NameError(f'Invalid presmoother method: {fn1}') from e
-
->>>>>>> ece7eb38
             ml.levels[i].presmoother = setup_presmoother(ml.levels[i], **kwargs1)
 
             # Set up postsmoother
             ml.levels[i].postsmoother = setup_postsmoother(ml.levels[i], **kwargs2)
-<<<<<<< HEAD
 
             # Save tuples in ml to check cycle complexity
             ml.levels[i].smoothers['presmoother'] = [fn1, kwargs1]
             ml.levels[i].smoothers['postsmoother'] = [fn2, kwargs2]
-=======
->>>>>>> ece7eb38
 
             # Check if symmetric smoothing scheme
             if 'iterations' in kwargs1:
                 it1 = kwargs1['iterations']
-<<<<<<< HEAD
-            except:
-=======
             else:
->>>>>>> ece7eb38
                 it1 = DEFAULT_NITER
 
             if 'iterations' in kwargs2:
                 it2 = kwargs2['iterations']
-<<<<<<< HEAD
-            except:
+            else:
                 it2 = DEFAULT_NITER
             if (it1 != it2):
                 ml.symmetric_smoothing = False
             elif (fn1 != fn2):
-                if ((fn1 == 'CF_jacobi' and fn2 == 'FC_jacobi') or \
-                    (fn1 == 'FC_jacobi' and fn2 == 'CF_jacobi') or \
-                    (fn1 == 'CF_block_jacobi' and fn2 == 'FC_block_jacobi') or \
-                    (fn1 == 'FC_block_jacobi' and fn2 == 'CF_block_jacobi')):
-                    try:
+                if (fn1,fn2) in (('CF_jacobi','FC_jacobi'),
+                                 ('FC_jacobi','CF_jacobi'),
+                                 ('CF_block_jacobi','FC_block_jacobi'),
+                                 ('FC_block_jacobi','CF_block_jacobi'))
+                    if fit1 in kwargs1:
                         fit1 = kwargs1['F_iterations']
-                    except:
+                    else:
                         fit1 = DEFAULT_NITER
-                    try:
+                    if fit2 in kwargs2:
                         fit2 = kwargs2['F_iterations']
-                    except:
+                    else:
                         fit2 = DEFAULT_NITER
-                    try:
+                    if cit1 in kwargs1:
                         cit1 = kwargs1['C_iterations']
-                    except:
+                    else:
                         cit1 = DEFAULT_NITER
-                    try:
+                    if cit2 in kwargs2:
                         cit2 = kwargs2['C_iterations']
-                    except:
+                    else:
                         cit2 = DEFAULT_NITER
                     if ((fit1 == fit2) and (cit1 == cit2)):
                         pass
                     else:
                         ml.symmetric_smoothing = False
-=======
-            else:
-                it2 = DEFAULT_NITER
-
-            if (fn1 != fn2) or (it1 != it2):
-                ml.symmetric_smoothing = False
-            elif fn1 not in SYMMETRIC_RELAXATION:
-                if 'sweep' in kwargs1:
-                    sweep1 = kwargs1['sweep']
-                else:
-                    sweep1 = DEFAULT_SWEEP
-
-                if 'sweep' in kwargs2:
-                    sweep2 = kwargs2['sweep']
->>>>>>> ece7eb38
-                else:
-                    sweep2 = DEFAULT_SWEEP
-
-                if (sweep1, sweep2) not in (('forward', 'backward'),
-                                            ('backward', 'forward'),
-                                            ('symmetric', 'symmetric')):
-                    ml.symmetric_smoothing = False
+
             elif fn1 in KRYLOV_RELAXATION or fn2 in KRYLOV_RELAXATION:
                 ml.symmetric_smoothing = False
             elif fn1 not in SYMMETRIC_RELAXATION:
                 if ('CF' in fn1) or ('FC' in fn1):
                     ml.symmetric_smoothing = False
                 else:
-                    try:
+                    if 'sweep' in kwargs1:
                         sweep1 = kwargs1['sweep']
-                    except:
+                    else:
                         sweep1 = DEFAULT_SWEEP
-                    try:
+                    if 'sweep' in kwargs2:
                         sweep2 = kwargs2['sweep']
-                    except:
+                    else:
                         sweep2 = DEFAULT_SWEEP
-                    if  (sweep1 == 'forward' and sweep2 == 'backward') or \
-                        (sweep1 == 'backward' and sweep2 == 'forward') or \
-                        (sweep1 == 'symmetric' and sweep2 == 'symmetric'):
-                        pass
-                    else:
+                    if (sweep1, sweep2) not in (('forward', 'backward'),
+                                                ('backward', 'forward'),
+                                                ('symmetric', 'symmetric')):
                         ml.symmetric_smoothing = False
-
     else:  
         mid_len = min_len
 
@@ -545,7 +422,6 @@
         ml.levels[i].postsmoother = setup_postsmoother(ml.levels[i], **kwargs2)
         ml.levels[i].smoothers['presmoother'] = [fn1, kwargs1]
         ml.levels[i].smoothers['postsmoother'] = [fn2, kwargs2]
-
 
 
 def rho_D_inv_A(A):
@@ -895,12 +771,12 @@
                           withrho=False):
     # Determine Blocksize
     if blocksize is None and Dinv is None:
-        if sp.sparse.isspmatrix_csr(lvl.A):
+        if sparse.isspmatrix_csr(lvl.A):
             blocksize = 1
-        elif sp.sparse.isspmatrix_bsr(lvl.A):
+        elif sparse.isspmatrix_bsr(lvl.A):
             blocksize = lvl.A.blocksize[0]
     elif blocksize is None:
-        if sp.sparse.isspmatrix_bsr(Dinv):
+        if sparse.isspmatrix_bsr(Dinv):
             blocksize = Dinv.blocksize[1]
         else:
             blocksize = 1
@@ -943,12 +819,12 @@
                           withrho=False):
     # Determine Blocksize
     if blocksize is None and Dinv is None:
-        if sp.sparse.isspmatrix_csr(lvl.A):
+        if sparse.isspmatrix_csr(lvl.A):
             blocksize = 1
-        elif sp.sparse.isspmatrix_bsr(lvl.A):
+        elif sparse.isspmatrix_bsr(lvl.A):
             blocksize = lvl.A.blocksize[0]
     elif blocksize is None:
-        if sp.sparse.isspmatrix_bsr(Dinv):
+        if sparse.isspmatrix_bsr(Dinv):
             blocksize = Dinv.blocksize[1]
         else:
             blocksize = 1
@@ -995,12 +871,8 @@
     return smoother
 
 
-<<<<<<< HEAD
 def setup_cg(lvl, tol=1e-12, maxiter=DEFAULT_NITER, M=None, callback=None, residuals=None):
-=======
-def setup_cg(lvl, tol=1e-12, maxiter=1, M=None, callback=None, residuals=None):
     """Set up CG smoothing."""
->>>>>>> ece7eb38
     def smoother(A, x, b):
         x[:] = (cg(A, b, x0=x, tol=tol, maxiter=maxiter, M=M,
                 callback=callback, residuals=residuals)[0]).reshape(x.shape)
@@ -1024,13 +896,9 @@
                 callback=callback, residuals=residuals)[0]).reshape(x.shape)
     return smoother
 
-<<<<<<< HEAD
-def setup_None(lvl):
-=======
 
 def setup_none(lvl):
     """Set up default, empty smoother."""
->>>>>>> ece7eb38
     def smoother(A, x, b):
         pass
     return smoother
@@ -1054,6 +922,10 @@
         'jacobi_ne':              setup_jacobi_ne,
         'gauss_seidel_ne':        setup_gauss_seidel_ne,
         'gauss_seidel_nr':        setup_gauss_seidel_nr,
+        'cf_jacobi':              setup_CF_jacobi,
+        'fc_jacobi':              setup_FC_jacobi,
+        'cf_block_jacobi':        setup_CF_block_jacobi,
+        'fc_block_jacobi':        setup_FC_block_jacobi,
         'gmres':                  setup_gmres,
         'cg':                     setup_cg,
         'cgne':                   setup_cgne,
