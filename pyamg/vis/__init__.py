--- conflicted
+++ resolved
@@ -12,15 +12,11 @@
 from .vtk_writer import write_vtu, write_basic_mesh
 from .vis_coarse import vis_aggregate_groups
 
-<<<<<<< HEAD
-__all__ = ['vtk_writer', 'vis_coarse', 'aggviz',
-           'vis_aggregate_groups', 'write_vtu', 'write_basic_mesh']
-=======
 __all__ = [
+    'aggviz',
     'vis_aggregate_groups',
     'vis_coarse',
     'vtk_writer',
     'write_basic_mesh',
     'write_vtu',
-]
->>>>>>> fa14a60d
+]