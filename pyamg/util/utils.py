--- conflicted
+++ resolved
@@ -31,22 +31,6 @@
     from scipy.sparse.sparsetools import csr_scale_columns, bsr_scale_columns
 
 
-<<<<<<< HEAD
-def unpack_arg(v, cost=True):
-    # Helper function for unpacking a function name and parameter
-    # dictionary tuple
-    if isinstance(v, tuple):
-        if cost:
-            (v[1])['cost'] = [0.0]
-            return v[0], v[1]
-        else:
-            return v[0], v[1]
-    else:
-        if cost:
-            return v, {'cost' : [0.0]}
-        else:
-            return v, {}
-=======
 def unpack_arg(v):
     # Helper function for unpacking a function name and parameter
     # dictionary tuple
@@ -54,7 +38,6 @@
         return v[0], v[1]
     else:
         return v, {}
->>>>>>> 81b903ed
 
 
 def blocksize(A):
@@ -2093,27 +2076,34 @@
     return A_filter
 
 
-def filter_matrix_rows(A, theta):
-    """Filter each row of A with tol.
-
-    i.e., drop all entries in row k where
+def filter_matrix_rows(A, theta, diagonal=False, lump=False, cost=[0.0]):
+    """
+    Filter each row of A with tol, i.e., drop all entries in row k where
         abs(A[i,k]) < tol max( abs(A[:,k]) )
-
     Parameters
     ----------
     A : sparse_matrix
-
     theta : float
         In range [0,1) and defines drop-tolerance used to filter the row of A
-
-    Returns
-    -------
-    A_filter : sparse_matrix
+    diagonal : bool
+        If True, filter by diagonal entry. Otherwise, filter by maximum absolute
+        value in row.
+        ----------------------------------------------------------
+        ** diagonal = True filters in place, i.e. A is modified **
+        ----------------------------------------------------------
+    lump : bool
+        If True, instead of removing entries, lump them to diagonal. Preserves
+        row sum of matrix.
+    cost : {list containing one scalar}
+        cost[0] is incremented to reflect a FLOP estimate for this function
+    Returns
+    -------
+    A_filter : sparse_matrix (*only if diagonal=False*)
         Each row has been filtered by dropping all entries where
         abs(A[i,k]) < tol max( abs(A[:,k]) )
 
-    Examples
-    --------
+    Example
+    -------
     >>> from pyamg.gallery import poisson
     >>> from pyamg.util.utils import filter_matrix_rows
     >>> from scipy import array
@@ -2125,7 +2115,6 @@
     matrix([[ 0. , -0.5,  0. ,  0. ],
             [ 1. ,  1. ,  0. ,  0. ],
             [ 0. , -0.5,  1. , -0.5]])
-
     """
     if not isspmatrix(A):
         raise ValueError("Sparse matrix input needed")
@@ -2134,38 +2123,47 @@
     Aformat = A.format
     A = A.tocsr()
 
+    cost[0] += 2.0 * A.nnz
+
     if (theta < 0) or (theta >= 1.0):
         raise ValueError("theta must be in [0,1)")
 
-    # Apply drop-tolerance to each row of A.  We apply the drop-tolerance with
-    # amg_core.classical_strength_of_connection(), which ignores diagonal
-    # entries, thus necessitating the trick where we add A.shape[0] to each of
-    # the row indices
-    A_filter = A.copy()
-    A.indices += A.shape[0]
-    A_filter.indices += A.shape[0]
-    # classical_strength_of_connection takes an absolute value internally
-    pyamg.amg_core.classical_strength_of_connection_abs(
-        A.shape[0],
-        theta,
-        A.indptr,
-        A.indices,
-        A.data,
-        A_filter.indptr,
-        A_filter.indices,
-        A_filter.data)
-    A_filter.indices[:A_filter.indptr[-1]] -= A_filter.shape[0]
-    A_filter = csr_matrix((A_filter.data[:A_filter.indptr[-1]],
-                           A_filter.indices[:A_filter.indptr[-1]],
-                           A_filter.indptr), shape=A_filter.shape)
-
-    if Aformat == 'bsr':
-        A_filter = A_filter.tobsr(blocksize)
-    else:
-        A_filter = A_filter.asformat(Aformat)
-
-    A.indices -= A.shape[0]
-    return A_filter
+    # Filter by diagonal entry, A_ij = 0 if |A_ij| < theta*|A_ii|
+    if diagonal:
+        pyamg.amg_core.filter_matrix_rows(A.shape[0], theta, A.indptr,
+                                          A.indices, A.data, lump)
+        A.eliminate_zeros()
+        if Aformat == 'bsr':
+            A = A.tobsr(blocksize=blocksize)
+    # Filter by maximum absolute value in row, A_ij = 0 if
+    # |A_ij| < theta * max_{j!=i} |A_{ij}|
+    else:
+        # Apply drop-tolerance to each row of A.  We apply the drop-tolerance with
+        # amg_core.classical_strength_of_connection_abs(), which ignores diagonal
+        # entries, thus necessitating the trick where we add A.shape[0] to each of
+        # the row indices
+        A_filter = A.copy()
+        A.indices += A.shape[0]
+        A_filter.indices += A.shape[0]
+
+        # classical_strength_of_connection takes an absolute value internally
+        pyamg.amg_core.classical_strength_of_connection_abs(A.shape[0], theta,
+                                                            A.indptr, A.indices,
+                                                            A.data, A_filter.indptr,
+                                                            A_filter.indices,
+                                                            A_filter.data)
+        A_filter.indices[:A_filter.indptr[-1]] -= A_filter.shape[0]
+        A_filter = csr_matrix((A_filter.data[:A_filter.indptr[-1]],
+                               A_filter.indices[:A_filter.indptr[-1]],
+                               A_filter.indptr), shape=A_filter.shape)
+
+        if Aformat == 'bsr':
+            A_filter = A_filter.tobsr(blocksize)
+        else:
+            A_filter = A_filter.asformat(Aformat)
+
+        A.indices -= A.shape[0]
+        return A_filter
 
 
 def truncate_rows(A, nz_per_row):
