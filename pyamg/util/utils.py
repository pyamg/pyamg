--- conflicted
+++ resolved
@@ -6,21 +6,6 @@
 from scipy.sparse import isspmatrix, isspmatrix_csr, isspmatrix_csc, \
     isspmatrix_bsr, csr_matrix, csc_matrix, bsr_matrix, coo_matrix, eye
 from scipy.linalg import eigvals
-<<<<<<< HEAD
-import pyamg.amg_core
-
-__all__ = ['unpack_arg', 'blocksize', 'diag_sparse', 'profile_solver',
-           'to_type', 'type_prep', 'get_diagonal', 'UnAmal', 'Coord2RBM',
-           'hierarchy_spectrum', 'print_table', 'get_block_diag', 'amalgamate',
-           'scale_rows', 'scale_columns',
-           'symmetric_rescaling', 'symmetric_rescaling_sa',
-           'relaxation_as_linear_operator', 'filter_operator', 'scale_T',
-           'get_Cpt_params', 'compute_BtBinv', 'eliminate_diag_dom_nodes',
-           'levelize_strength_or_aggregation', 'extract_diagonal_blocks',
-           'levelize_smooth_or_improve_candidates', 'filter_matrix_columns',
-           'filter_matrix_rows', 'truncate_rows',  'scale_block_inverse']
-=======
->>>>>>> 125040af
 
 try:
     from scipy.sparse._sparsetools import (csr_scale_rows, bsr_scale_rows,
@@ -2013,16 +1998,10 @@
     return A_filter
 
 
-<<<<<<< HEAD
-def filter_matrix_rows(A, theta, diagonal=False, lump=False, cost=[0.0]):
-    """
-    Filter each row of A with tol, i.e., drop all entries in row k where
-=======
 def filter_matrix_rows(A, theta, diagonal=False, lump=False):
     """Filter each row of A with tol.
 
     i.e., drop all entries in row k where
->>>>>>> 125040af
         abs(A[i,k]) < tol max( abs(A[:,k]) )
     Parameters
     ----------
@@ -2031,23 +2010,11 @@
         In range [0,1) and defines drop-tolerance used to filter the row of A
     diagonal : bool
         If True, filter by diagonal entry. Otherwise, filter by maximum absolute
-<<<<<<< HEAD
-        value in row.
-        ----------------------------------------------------------
-        ** diagonal = True filters in place, i.e. A is modified **
-        ----------------------------------------------------------
-    lump : bool
-        If True, instead of removing entries, lump them to diagonal. Preserves
-        row sum of matrix.
-    cost : {list containing one scalar}
-        cost[0] is incremented to reflect a FLOP estimate for this function
-=======
         value in row.  This is in place.
     lump : bool
         If True, instead of removing entries, lump them to diagonal. Preserves
         row sum of matrix.
 
->>>>>>> 125040af
     Returns
     -------
     A_filter : sparse_matrix (*only if diagonal=False*)
@@ -2064,18 +2031,10 @@
     >>> A = csr_matrix( array([[ 0.24, -0.5 ,  0.  ,  0.  ],
     ...                        [ 1.  ,  1.  ,  0.49,  0.  ],
     ...                        [ 0.  , -0.5 ,  1.  , -0.5 ]])  )
-<<<<<<< HEAD
-    >>> filter_matrix_rows(A, 0.5).todense()
-    matrix([[ 0. , -0.5,  0. ,  0. ],
-            [ 1. ,  1. ,  0. ,  0. ],
-            [ 0. , -0.5,  1. , -0.5]])
-=======
     >>> filter_matrix_rows(A, 0.5).toarray()
     array([[ 0. , -0.5,  0. ,  0. ],
            [ 1. ,  1. ,  0. ,  0. ],
            [ 0. , -0.5,  1. , -0.5]])
-
->>>>>>> 125040af
     """
     if not isspmatrix(A):
         raise ValueError('Sparse matrix input needed')
@@ -2098,17 +2057,6 @@
             A = A.tobsr(blocksize=blocksize)
         return None  # inplace
 
-<<<<<<< HEAD
-    # Filter by diagonal entry, A_ij = 0 if |A_ij| < theta*|A_ii|
-    if diagonal:
-        pyamg.amg_core.filter_matrix_rows(A.shape[0], theta, A.indptr,
-                                          A.indices, A.data, lump)
-        A.eliminate_zeros()
-        if Aformat == 'bsr':
-            A = A.tobsr(blocksize=blocksize)
-    # Filter by maximum absolute value in row, A_ij = 0 if
-    # |A_ij| < theta * max_{j!=i} |A_{ij}|
-=======
     # Apply drop-tolerance to each row of A.  We apply the drop-tolerance with
     # amg_core.classical_strength_of_connection_abs(), which ignores diagonal
     # entries, thus necessitating the trick where we add A.shape[0] to each of
@@ -2133,7 +2081,6 @@
 
     if Aformat == 'bsr':
         A_filter = A_filter.tobsr(blocksize)
->>>>>>> 125040af
     else:
         # Apply drop-tolerance to each row of A.  We apply the drop-tolerance with
         # amg_core.classical_strength_of_connection_abs(), which ignores diagonal
