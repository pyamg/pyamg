--- conflicted
+++ resolved
@@ -13,27 +13,12 @@
 
 import numpy as np
 from scipy import sparse
-<<<<<<< HEAD
-from pyamg import amg_core
-from pyamg.relaxation.relaxation import jacobi
-
-__all__ = ['classical_strength_of_connection',
-           'symmetric_strength_of_connection',
-           'evolution_strength_of_connection',
-           'distance_strength_of_connection',
-           'algebraic_distance',
-           'affinity_distance',
-           'energy_based_strength_of_connection',
-           # deprecated:
-           'ode_strength_of_connection']
-=======
 from . import amg_core
 from .relaxation.relaxation import jacobi
 from .util.linalg import approximate_spectral_radius
 from .util.utils import (scale_rows_by_largest_entry, amalgamate, scale_rows,
                          get_block_diag, scale_columns)
 from .util.params import set_tol
->>>>>>> 125040af
 
 
 def distance_strength_of_connection(A, V, theta=2.0, relative_drop=True):
@@ -207,15 +192,6 @@
 
         # SOC based on maximum absolute value element in each block
         if norm == 'abs':
-<<<<<<< HEAD
-            data = np.max(np.max(np.abs(A.data),axis=1),axis=1)
-        # SOC based on hard minimum of entry in each off-diagonal block
-        elif norm == 'min':
-            data = np.min(np.min(A.data,axis=1),axis=1)
-        # SOC based on Frobenius norms of blocks
-        elif norm == 'fro':
-            data = (np.conjugate(A.data) * A.data).reshape(-1, R*C).sum(axis=1)
-=======
             data = np.max(np.max(np.abs(A.data), axis=1), axis=1)
         # SOC based on hard minimum of entry in each off-diagonal block
         elif norm == 'min':
@@ -224,33 +200,11 @@
         elif norm == 'fro':
             data = np.conjugate(A.data) * A.data
             data = np.sum(np.sum(data, axis=1), axis=1)
->>>>>>> 125040af
         else:
             raise ValueError('Invalid choice of norm.')
 
-<<<<<<< HEAD
-        if norm == 'abs' or norm == 'fro':
-            amg_core.classical_strength_of_connection_abs(N, theta, A.indptr, A.indices, data,
-                                                          S_indptr, S_indices, S_data)
-        elif norm == 'min':
-            amg_core.classical_strength_of_connection_min(N, theta, A.indptr, A.indices, data,
-                                                          S_indptr, S_indices, S_data)
-        else:  
-            raise ValueError("Unrecognized option for norm.")
-    
-        # One pass through nnz to find largest entry, one to filter
-        S = sparse.csr_matrix((S_data, S_indices, S_indptr), shape=[N, N])
-        
-        # Take magnitude and scale by largest entry
-        S.data = np.abs(S.data)
-        S = scale_rows_by_largest_entry(S)
-        S.eliminate_zeros()
-
-    # SOC computed based on A as CSR
-=======
         # drop small numbers
         data[np.abs(data) < 1e-16] = 0.0
->>>>>>> 125040af
     else:
         if not sparse.isspmatrix_csr(A):
             warn('Implicit conversion of A to csr', sparse.SparseEfficiencyWarning)
