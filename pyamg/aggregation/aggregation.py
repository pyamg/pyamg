"""Support for aggregation-based AMG"""
from __future__ import absolute_import

__docformat__ = "restructuredtext en"

from warnings import warn
import numpy as np
from scipy.sparse import csr_matrix, isspmatrix_csr, isspmatrix_bsr,\
    SparseEfficiencyWarning

from pyamg.multilevel import multilevel_solver
from pyamg.relaxation.smoothing import change_smoothers
from pyamg.util.utils import relaxation_as_linear_operator,\
    eliminate_diag_dom_nodes, blocksize,\
    levelize_strength_or_aggregation, levelize_smooth_or_improve_candidates
from pyamg.strength import classical_strength_of_connection,\
    symmetric_strength_of_connection, evolution_strength_of_connection,\
    energy_based_strength_of_connection, distance_strength_of_connection,\
    algebraic_distance, affinity_distance
from .aggregate import standard_aggregation, naive_aggregation,\
    lloyd_aggregation
from .tentative import fit_candidates
from .smooth import jacobi_prolongation_smoother,\
    richardson_prolongation_smoother, energy_prolongation_smoother

__all__ = ['smoothed_aggregation_solver']


def smoothed_aggregation_solver(A, B=None, BH=None,
                                symmetry='hermitian', strength='symmetric',
                                aggregate='standard',
                                smooth=('jacobi', {'omega': 4.0/3.0}),
                                presmoother=('block_gauss_seidel',
                                             {'sweep': 'symmetric'}),
                                postsmoother=('block_gauss_seidel',
                                              {'sweep': 'symmetric'}),
                                improve_candidates=[('block_gauss_seidel',
                                                    {'sweep': 'symmetric',
                                                     'iterations': 4}),
                                                    None],
                                max_levels = 10, max_coarse = 500,
                                diagonal_dominance=False,
                                keep=False, **kwargs):
    """
    Create a multilevel solver using classical-style Smoothed Aggregation (SA)

    Parameters
    ----------
    A : {csr_matrix, bsr_matrix}
        Sparse NxN matrix in CSR or BSR format
    B : {None, array_like}
        Right near-nullspace candidates stored in the columns of an NxK array.
        The default value B=None is equivalent to B=ones((N,1))
    BH : {None, array_like}
        Left near-nullspace candidates stored in the columns of an NxK array.
        BH is only used if symmetry is 'nonsymmetric'.
        The default value B=None is equivalent to BH=B.copy()
    symmetry : {string}
        'symmetric' refers to both real and complex symmetric
        'hermitian' refers to both complex Hermitian and real Hermitian
        'nonsymmetric' i.e. nonsymmetric in a hermitian sense
        Note, in the strictly real case, symmetric and hermitian are the same
        Note, this flag does not denote definiteness of the operator.
    strength : {list} : default ['symmetric', 'classical', 'evolution',
               'algebraic_distance', 'affinity',
               ('predefined', {'C' : csr_matrix}), None]
        Method used to determine the strength of connection between unknowns of
        the linear system.  Method-specific parameters may be passed in using a
        tuple, e.g. strength=('symmetric',{'theta' : 0.25 }). If strength=None,
        all nonzero entries of the matrix are considered strong.
        See notes below for varying this parameter on a per level basis.  Also,
        see notes below for using a predefined strength matrix on each level.
    aggregate : {list} : default ['standard', 'lloyd', 'naive',
                ('predefined', {'AggOp' : csr_matrix})]
        Method used to aggregate nodes.  See notes below for varying this
        parameter on a per level basis.  Also, see notes below for using a
        predefined aggregation on each level.
    smooth : {list} : default ['jacobi', 'richardson', 'energy', None]
        Method used to smooth the tentative prolongator.  Method-specific
        parameters may be passed in using a tuple, e.g.  smooth=
        ('jacobi',{'filter' : True }).  See notes below for varying this
        parameter on a per level basis.
    presmoother : {tuple, string, list} : default ('block_gauss_seidel',
                  {'sweep':'symmetric'})
        Defines the presmoother for the multilevel cycling.  The default block
        Gauss-Seidel option defaults to point-wise Gauss-Seidel, if the matrix
        is CSR or is a BSR matrix with blocksize of 1.  See notes below for
        varying this parameter on a per level basis.
    postsmoother : {tuple, string, list}
        Same as presmoother, except defines the postsmoother.
    improve_candidates : {tuple, string, list} : default
                        [('block_gauss_seidel',
                         {'sweep': 'symmetric', 'iterations': 4}), None]
        The ith entry defines the method used to improve the candidates B on
        level i.  If the list is shorter than max_levels, then the last entry
        will define the method for all levels lower.  If tuple or string, then
        this single relaxation descriptor defines improve_candidates on all
        levels.
        The list elements are relaxation descriptors of the form used for
        presmoother and postsmoother.  A value of None implies no action on B.
    max_levels : {integer} : default 10
        Maximum number of levels to be used in the multilevel solver.
    max_coarse : {integer} : default 500
        Maximum number of variables permitted on the coarse grid.
    diagonal_dominance : {bool, tuple} : default False
        If True (or the first tuple entry is True), then avoid coarsening
        diagonally dominant rows.  The second tuple entry requires a
        dictionary, where the key value 'theta' is used to tune the diagonal
        dominance threshold.
    keep : {bool} : default False
        Flag to indicate keeping extra operators in the hierarchy for
        diagnostics.  For example, if True, then strength of connection (C),
        tentative prolongation (T), and aggregation (AggOp) are kept.

    Other Parameters
    ----------------
    cycle_type : ['V','W','F']
        Structrure of multigrid cycle
    coarse_solver : ['splu', 'lu', 'cholesky, 'pinv', 'gauss_seidel', ... ]
        Solver used at the coarsest level of the MG hierarchy.
            Optionally, may be a tuple (fn, args), where fn is a string such as
        ['splu', 'lu', ...] or a callable function, and args is a dictionary of
        arguments to be passed to fn.

    Returns
    -------
    ml : multilevel_solver
        Multigrid hierarchy of matrices and prolongation operators

    See Also
    --------
    multilevel_solver, classical.ruge_stuben_solver,
    aggregation.smoothed_aggregation_solver

    Notes
    -----
        - This method implements classical-style SA, not root-node style SA
          (see aggregation.rootnode_solver).

        - The additional parameters are passed through as arguments to
          multilevel_solver.  Refer to pyamg.multilevel_solver for additional
          documentation.

        - At each level, four steps are executed in order to define the coarser
          level operator.

          1. Matrix A is given and used to derive a strength matrix, C.

          2. Based on the strength matrix, indices are grouped or aggregated.

          3. The aggregates define coarse nodes and a tentative prolongation
             operator T is defined by injection

          4. The tentative prolongation operator is smoothed by a relaxation
             scheme to improve the quality and extent of interpolation from the
             aggregates to fine nodes.

        - The parameters smooth, strength, aggregate, presmoother, postsmoother
          can be varied on a per level basis.  For different methods on
          different levels, use a list as input so that the i-th entry defines
          the method at the i-th level.  If there are more levels in the
          hierarchy than list entries, the last entry will define the method
          for all levels lower.

          Examples are:
          smooth=[('jacobi', {'omega':1.0}), None, 'jacobi']
          presmoother=[('block_gauss_seidel', {'sweep':symmetric}), 'sor']
          aggregate=['standard', 'naive']
          strength=[('symmetric', {'theta':0.25}), ('symmetric',
                                                    {'theta':0.08})]

        - Predefined strength of connection and aggregation schemes can be
          specified.  These options are best used together, but aggregation can
          be predefined while strength of connection is not.

          For predefined strength of connection, use a list consisting of
          tuples of the form ('predefined', {'C' : C0}), where C0 is a
          csr_matrix and each degree-of-freedom in C0 represents a supernode.
          For instance to predefine a three-level hierarchy, use
          [('predefined', {'C' : C0}), ('predefined', {'C' : C1}) ].

          Similarly for predefined aggregation, use a list of tuples.  For
          instance to predefine a three-level hierarchy, use [('predefined',
          {'AggOp' : Agg0}), ('predefined', {'AggOp' : Agg1}) ], where the
          dimensions of A, Agg0 and Agg1 are compatible, i.e.  Agg0.shape[1] ==
          A.shape[0] and Agg1.shape[1] == Agg0.shape[0].  Each AggOp is a
          csr_matrix.

    Examples
    --------
    >>> from pyamg import smoothed_aggregation_solver
    >>> from pyamg.gallery import poisson
    >>> from scipy.sparse.linalg import cg
    >>> import numpy as np
    >>> A = poisson((100,100), format='csr')           # matrix
    >>> b = np.ones((A.shape[0]))                      # RHS
    >>> ml = smoothed_aggregation_solver(A)            # AMG solver
    >>> M = ml.aspreconditioner(cycle='V')             # preconditioner
    >>> x,info = cg(A, b, tol=1e-8, maxiter=30, M=M)   # solve with CG

    References
    ----------
    .. [1] Vanek, P. and Mandel, J. and Brezina, M.,
       "Algebraic Multigrid by Smoothed Aggregation for
       Second and Fourth Order Elliptic Problems",
       Computing, vol. 56, no. 3, pp. 179--196, 1996.
       http://citeseer.ist.psu.edu/vanek96algebraic.html

    """

    if not (isspmatrix_csr(A) or isspmatrix_bsr(A)):
        try:
            A = csr_matrix(A)
            warn("Implicit conversion of A to CSR",
                 SparseEfficiencyWarning)
        except:
            raise TypeError('Argument A must have type csr_matrix or '
                            'bsr_matrix, or be convertible to csr_matrix')

    A = A.asfptype()

    if (symmetry != 'symmetric') and (symmetry != 'hermitian') and\
            (symmetry != 'nonsymmetric'):
        raise ValueError('expected \'symmetric\', \'nonsymmetric\' or '
                         'hermitian\' for the symmetry parameter ')
    A.symmetry = symmetry

    if A.shape[0] != A.shape[1]:
        raise ValueError('expected square matrix')

<<<<<<< HEAD
    # Get copy of construction parameters for solver
    params = locals()

    # Right near nullspace candidates
=======
    # Right near nullspace candidates use constant for each variable as default
>>>>>>> 9202f2e7
    if B is None:
        B = np.kron(np.ones((int(A.shape[0]/blocksize(A)), 1), dtype=A.dtype),
                    np.eye(blocksize(A)))
    else:
        B = np.asarray(B, dtype=A.dtype)
        if len(B.shape) == 1:
            B = B.reshape(-1, 1)
        if B.shape[0] != A.shape[0]:
            raise ValueError('The near null-space modes B have incorrect \
                              dimensions for matrix A')
        if B.shape[1] < blocksize(A):
            warn('Having less target vectors, B.shape[1], than \
                  blocksize of A can degrade convergence factors.')

    # Left near nullspace candidates
    if A.symmetry == 'nonsymmetric':
        if BH is None:
            BH = B.copy()
        else:
            BH = np.asarray(BH, dtype=A.dtype)
            if len(BH.shape) == 1:
                BH = BH.reshape(-1, 1)
            if BH.shape[1] != B.shape[1]:
                raise ValueError('The number of left and right near \
                                  null-space modes B and BH, must be equal')
            if BH.shape[0] != A.shape[0]:
                raise ValueError('The near null-space modes BH have \
                                  incorrect dimensions for matrix A')

    # Levelize the user parameters, so that they become lists describing the
    # desired user option on each level.
    max_levels, max_coarse, strength =\
        levelize_strength_or_aggregation(strength, max_levels, max_coarse)
    max_levels, max_coarse, aggregate =\
        levelize_strength_or_aggregation(aggregate, max_levels, max_coarse)
    improve_candidates =\
        levelize_smooth_or_improve_candidates(improve_candidates, max_levels)
    smooth = levelize_smooth_or_improve_candidates(smooth, max_levels)

    # Construct multilevel structure
    levels = []
    levels.append(multilevel_solver.level())
    levels[-1].A = A          # matrix

    # Append near nullspace candidates
    levels[-1].B = B          # right candidates
    if A.symmetry == 'nonsymmetric':
        levels[-1].BH = BH    # left candidates

    while len(levels) < max_levels and\
            int(levels[-1].A.shape[0]/blocksize(levels[-1].A)) > max_coarse:
        extend_hierarchy(levels, strength, aggregate, smooth,
                         improve_candidates, diagonal_dominance, keep)

    ml = multilevel_solver(levels, **params, **kwargs)
    change_smoothers(ml, presmoother, postsmoother)
    return ml


def extend_hierarchy(levels, strength, aggregate, smooth, improve_candidates,
                     diagonal_dominance=False, keep=True):
    """Service routine to implement the strength of connection, aggregation,
    tentative prolongation construction, and prolongation smoothing.  Called by
    smoothed_aggregation_solver.
    """

    def unpack_arg(v):
        if isinstance(v, tuple):
            return v[0], v[1]
        else:
            return v, {}

    A = levels[-1].A
    B = levels[-1].B
    if A.symmetry == "nonsymmetric":
        AH = A.H.asformat(A.format)
        BH = levels[-1].BH

    # Compute the strength-of-connection matrix C, where larger
    # C[i,j] denote stronger couplings between i and j.
    fn, kwargs = unpack_arg(strength[len(levels)-1])
    if fn == 'symmetric':
        C = symmetric_strength_of_connection(A, **kwargs)
    elif fn == 'classical':
        C = classical_strength_of_connection(A, **kwargs)
    elif fn == 'distance':
        C = distance_strength_of_connection(A, **kwargs)
    elif (fn == 'ode') or (fn == 'evolution'):
        if 'B' in kwargs:
            C = evolution_strength_of_connection(A, **kwargs)
        else:
            C = evolution_strength_of_connection(A, B, **kwargs)
    elif fn == 'energy_based':
        C = energy_based_strength_of_connection(A, **kwargs)
    elif fn == 'predefined':
        C = kwargs['C'].tocsr()
    elif fn == 'algebraic_distance':
        C = algebraic_distance(A, **kwargs)
    elif fn == 'affinity':
        C = affinity_distance(A, **kwargs)
    elif fn is None:
        C = A.tocsr()
    else:
        raise ValueError('unrecognized strength of connection method: %s' %
                         str(fn))

    # Avoid coarsening diagonally dominant rows
    flag, kwargs = unpack_arg(diagonal_dominance)
    if flag:
        C = eliminate_diag_dom_nodes(A, C, **kwargs)

    # Compute the aggregation matrix AggOp (i.e., the nodal coarsening of A).
    # AggOp is a boolean matrix, where the sparsity pattern for the k-th column
    # denotes the fine-grid nodes agglomerated into k-th coarse-grid node.
    fn, kwargs = unpack_arg(aggregate[len(levels)-1])
    if fn == 'standard':
        AggOp = standard_aggregation(C, **kwargs)[0]
    elif fn == 'naive':
        AggOp = naive_aggregation(C, **kwargs)[0]
    elif fn == 'lloyd':
        AggOp = lloyd_aggregation(C, **kwargs)[0]
    elif fn == 'predefined':
        AggOp = kwargs['AggOp'].tocsr()
    else:
        raise ValueError('unrecognized aggregation method %s' % str(fn))

    # Improve near nullspace candidates by relaxing on A B = 0
    fn, kwargs = unpack_arg(improve_candidates[len(levels)-1])
    if fn is not None:
        b = np.zeros((A.shape[0], 1), dtype=A.dtype)
        B = relaxation_as_linear_operator((fn, kwargs), A, b) * B
        levels[-1].B = B
        if A.symmetry == "nonsymmetric":
            BH = relaxation_as_linear_operator((fn, kwargs), AH, b) * BH
            levels[-1].BH = BH

    # Compute the tentative prolongator, T, which is a tentative interpolation
    # matrix from the coarse-grid to the fine-grid.  T exactly interpolates
    # B_fine = T B_coarse.
    T, B = fit_candidates(AggOp, B)
    if A.symmetry == "nonsymmetric":
        TH, BH = fit_candidates(AggOp, BH)

    # Smooth the tentative prolongator, so that it's accuracy is greatly
    # improved for algebraically smooth error.
    fn, kwargs = unpack_arg(smooth[len(levels)-1])
    if fn == 'jacobi':
        P = jacobi_prolongation_smoother(A, T, C, B, **kwargs)
    elif fn == 'richardson':
        P = richardson_prolongation_smoother(A, T, **kwargs)
    elif fn == 'energy':
        P = energy_prolongation_smoother(A, T, C, B, None, (False, {}),
                                         **kwargs)
    elif fn is None:
        P = T
    else:
        raise ValueError('unrecognized prolongation smoother method %s' %
                         str(fn))

    # Compute the restriction matrix, R, which interpolates from the fine-grid
    # to the coarse-grid.  If A is nonsymmetric, then R must be constructed
    # based on A.H.  Otherwise R = P.H or P.T.
    symmetry = A.symmetry
    if symmetry == 'hermitian':
        R = P.H
    elif symmetry == 'symmetric':
        R = P.T
    elif symmetry == 'nonsymmetric':
        fn, kwargs = unpack_arg(smooth[len(levels)-1])
        if fn == 'jacobi':
            R = jacobi_prolongation_smoother(AH, TH, C, BH, **kwargs).H
        elif fn == 'richardson':
            R = richardson_prolongation_smoother(AH, TH, **kwargs).H
        elif fn == 'energy':
            R = energy_prolongation_smoother(AH, TH, C, BH, None, (False, {}),
                                             **kwargs)
            R = R.H
        elif fn is None:
            R = T.H
        else:
            raise ValueError('unrecognized prolongation smoother method %s' %
                             str(fn))

    if keep:
        levels[-1].C = C  # strength of connection matrix
        levels[-1].AggOp = AggOp  # aggregation operator
        levels[-1].T = T  # tentative prolongator

    levels[-1].P = P  # smoothed prolongator
    levels[-1].R = R  # restriction operator

    levels.append(multilevel_solver.level())
    A = R * A * P              # Galerkin operator
    A.symmetry = symmetry
    levels[-1].A = A
    levels[-1].B = B           # right near nullspace candidates

    if A.symmetry == "nonsymmetric":
        levels[-1].BH = BH     # left near nullspace candidates<|MERGE_RESOLUTION|>--- conflicted
+++ resolved
@@ -228,14 +228,10 @@
     if A.shape[0] != A.shape[1]:
         raise ValueError('expected square matrix')
 
-<<<<<<< HEAD
     # Get copy of construction parameters for solver
     params = locals()
 
-    # Right near nullspace candidates
-=======
     # Right near nullspace candidates use constant for each variable as default
->>>>>>> 9202f2e7
     if B is None:
         B = np.kron(np.ones((int(A.shape[0]/blocksize(A)), 1), dtype=A.dtype),
                     np.eye(blocksize(A)))
