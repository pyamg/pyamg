--- conflicted
+++ resolved
@@ -15,11 +15,8 @@
     energy_based_strength_of_connection, distance_strength_of_connection,\
     algebraic_distance, affinity_distance
 from .aggregate import standard_aggregation, naive_aggregation,\
-<<<<<<< HEAD
-    lloyd_aggregation, balanced_lloyd_aggregation, metis_aggregation
-=======
-    lloyd_aggregation, pairwise_aggregation
->>>>>>> 26cea622
+    lloyd_aggregation, balanced_lloyd_aggregation,\
+    metis_aggregation, pairwise_aggregation
 from .tentative import fit_candidates
 from .smooth import jacobi_prolongation_smoother,\
     richardson_prolongation_smoother, energy_prolongation_smoother
@@ -351,7 +348,6 @@
     elif fn == 'naive':
         AggOp, Cnodes = naive_aggregation(C, **kwargs)
     elif fn == 'lloyd':
-<<<<<<< HEAD
         AggOp, Cnodes = lloyd_aggregation(C, **kwargs)
     elif fn == 'balanced lloyd':
         if 'pad' in kwargs:
@@ -359,11 +355,8 @@
         AggOp, Cnodes = balanced_lloyd_aggregation(C, **kwargs)
     elif fn == 'metis':
         AggOp = metis_aggregation(C, **kwargs)
-=======
-        AggOp = lloyd_aggregation(C, **kwargs)[0]
     elif fn == 'pairwise':
         AggOp = pairwise_aggregation(A, **kwargs)[0]
->>>>>>> 26cea622
     elif fn == 'predefined':
         AggOp = kwargs['AggOp'].tocsr()
     else:
