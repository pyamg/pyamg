--- conflicted
+++ resolved
@@ -235,11 +235,7 @@
 
     # Get copy of construction parameters for solver
     params = dict(**locals())
-<<<<<<< HEAD
-    
-=======
-
->>>>>>> 3e7b7168
+
     # Track work in terms of relaxation
     work = np.zeros((1,))
 
@@ -362,11 +358,7 @@
 
     # Return smoother. Note, solver parameters are passed in via params
     # argument to be stored in final solver hierarchy and used to estimate
-<<<<<<< HEAD
-    # complexity. 
-=======
     # complexity.
->>>>>>> 3e7b7168
     return [smoothed_aggregation_solver(A, B=B, symmetry=symmetry,
                                         presmoother=prepostsmoother,
                                         postsmoother=prepostsmoother,
