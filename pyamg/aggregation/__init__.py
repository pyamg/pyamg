"""Aggregation-based AMG."""

from .adaptive import adaptive_sa_solver
from .aggregate import (standard_aggregation, naive_aggregation,
                        lloyd_aggregation, balanced_lloyd_aggregation,
                        metis_aggregation)
from .aggregation import smoothed_aggregation_solver
from .tentative import fit_candidates
from .smooth import (jacobi_prolongation_smoother, richardson_prolongation_smoother,
                     energy_prolongation_smoother)
from .rootnode import rootnode_solver
from .energymin_cf_solver import energymin_cf_solver
from .pairwise import pairwise_solver

<<<<<<< HEAD
__all__ = ['adaptive_sa_solver',
           'standard_aggregation', 'naive_aggregation',
           'lloyd_aggregation', 'balanced_lloyd_aggregation',
           'smoothed_aggregation_solver',
           'fit_candidates',
           'jacobi_prolongation_smoother', 'richardson_prolongation_smoother',
           'energy_prolongation_smoother',
           'rootnode_solver', 
           'energymin_cf_solver', 
           'pairwise_solver']
=======
__all__ = [
    'adaptive_sa_solver',
    'balanced_lloyd_aggregation',
    'energy_prolongation_smoother',
    'fit_candidates',
    'jacobi_prolongation_smoother',
    'lloyd_aggregation',
    'metis_aggregation',
    'naive_aggregation',
    'pairwise_solver',
    'richardson_prolongation_smoother',
    'rootnode_solver',
    'smoothed_aggregation_solver',
    'standard_aggregation',
]
>>>>>>> 80bb0a79
<|MERGE_RESOLUTION|>--- conflicted
+++ resolved
@@ -12,22 +12,11 @@
 from .energymin_cf_solver import energymin_cf_solver
 from .pairwise import pairwise_solver
 
-<<<<<<< HEAD
-__all__ = ['adaptive_sa_solver',
-           'standard_aggregation', 'naive_aggregation',
-           'lloyd_aggregation', 'balanced_lloyd_aggregation',
-           'smoothed_aggregation_solver',
-           'fit_candidates',
-           'jacobi_prolongation_smoother', 'richardson_prolongation_smoother',
-           'energy_prolongation_smoother',
-           'rootnode_solver', 
-           'energymin_cf_solver', 
-           'pairwise_solver']
-=======
 __all__ = [
     'adaptive_sa_solver',
     'balanced_lloyd_aggregation',
     'energy_prolongation_smoother',
+    'energymin_cf_solver', 
     'fit_candidates',
     'jacobi_prolongation_smoother',
     'lloyd_aggregation',
@@ -38,5 +27,4 @@
     'rootnode_solver',
     'smoothed_aggregation_solver',
     'standard_aggregation',
-]
->>>>>>> 80bb0a79
+]