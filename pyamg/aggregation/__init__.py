--- conflicted
+++ resolved
@@ -11,17 +11,6 @@
 from .rootnode import rootnode_solver
 from .pairwise import pairwise_solver
 
-<<<<<<< HEAD
-__all__ = ['adaptive_sa_solver',
-           'standard_aggregation', 'naive_aggregation',
-           'lloyd_aggregation', 'balanced_lloyd_aggregation',
-           'metis_aggregation',
-           'smoothed_aggregation_solver',
-           'fit_candidates',
-           'jacobi_prolongation_smoother', 'richardson_prolongation_smoother',
-           'energy_prolongation_smoother',
-           'rootnode_solver', 'pairwise_solver']
-=======
 __all__ = [
     'adaptive_sa_solver',
     'balanced_lloyd_aggregation',
@@ -29,11 +18,11 @@
     'fit_candidates',
     'jacobi_prolongation_smoother',
     'lloyd_aggregation',
+    'metis_aggregation',
     'naive_aggregation',
     'pairwise_solver',
     'richardson_prolongation_smoother',
     'rootnode_solver',
     'smoothed_aggregation_solver',
     'standard_aggregation',
-]
->>>>>>> fa14a60d
+]