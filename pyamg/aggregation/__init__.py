--- conflicted
+++ resolved
@@ -8,11 +8,8 @@
 from .smooth import (jacobi_prolongation_smoother, richardson_prolongation_smoother,
                      energy_prolongation_smoother)
 from .rootnode import rootnode_solver
-<<<<<<< HEAD
 from .energymin_cf_solver import energymin_cf_solver
-=======
 from .pairwise import pairwise_solver
->>>>>>> b7eb38ba
 
 __all__ = ['adaptive_sa_solver',
            'standard_aggregation', 'naive_aggregation',
@@ -21,9 +18,6 @@
            'fit_candidates',
            'jacobi_prolongation_smoother', 'richardson_prolongation_smoother',
            'energy_prolongation_smoother',
-<<<<<<< HEAD
            'rootnode_solver', 
-           'energymin_cf_solver']
-=======
-           'rootnode_solver', 'pairwise_solver']
->>>>>>> b7eb38ba
+           'energymin_cf_solver', 
+           'pairwise_solver']